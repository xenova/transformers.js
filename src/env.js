--- conflicted
+++ resolved
@@ -58,16 +58,6 @@
     ? path.join(localPath, DEFAULT_LOCAL_MODEL_PATH)
     : DEFAULT_LOCAL_MODEL_PATH;
 
-<<<<<<< HEAD
-// Set path to wasm files. This is needed when running in a web worker.
-// https://onnxruntime.ai/docs/api/js/interfaces/Env.WebAssemblyFlags.html#wasmPaths
-// We use remote wasm files by default to make it easier for newer users.
-// In practice, users should probably self-host the necessary .wasm files.
-onnx_env.wasm.wasmPaths = RUNNING_LOCALLY
-    ? path.join(localPath, '/dist/')
-    : `https://cdn.jsdelivr.net/npm/@xenova/transformers@${VERSION}/dist/`;
-
-=======
 if (onnx_env?.wasm) {
     // Set path to wasm files. This is needed when running in a web worker.
     // https://onnxruntime.ai/docs/api/js/interfaces/Env.WebAssemblyFlags.html#wasmPaths
@@ -77,7 +67,6 @@
         ? path.join(__dirname, '/dist/')
         : `https://cdn.jsdelivr.net/npm/@xenova/transformers@${VERSION}/dist/`;
 }
->>>>>>> 2e53f51c
 
 /**
  * Global variable used to control execution. This provides users a simple way to configure Transformers.js.
