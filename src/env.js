--- conflicted
+++ resolved
@@ -26,14 +26,10 @@
 import path from 'path';
 import url from 'url';
 
-<<<<<<< HEAD
 import { ONNX } from './backends/onnx.js';
 const { env: onnx_env } = ONNX;
 
-const VERSION = '2.17.1';
-=======
 const VERSION = '3.0.0-alpha.0';
->>>>>>> 129709f0
 
 // Check if various APIs are available (depends on environment)
 const IS_BROWSER_ENV = typeof self !== 'undefined';
