--- conflicted
+++ resolved
@@ -132,7 +132,6 @@
 }
 
 /**
-<<<<<<< HEAD
  * Save blob file in web.
  * @param {string} path filename
  * @param {Blob} blob
@@ -153,7 +152,9 @@
 
     // Clean up: remove the anchor element from the DOM
     downloadLink.remove();
-=======
+}
+
+/**
  * 
  * @param {Object} o 
  * @param {string[]} props 
@@ -168,5 +169,4 @@
             }
         })
     );
->>>>>>> 6e7dc7bf
 }