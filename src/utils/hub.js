
/**
 * @file Utility functions to interact with the Hugging Face Hub (https://huggingface.co/models)
 * 
 * @module utils/hub
 */

import fs from 'fs';
import path from 'path';
import stream from 'stream/web';
import { Buffer } from 'buffer';

import { env } from '../env.js';
import { dispatchCallback } from './core.js';

if (!globalThis.ReadableStream) {
    // @ts-ignore
    globalThis.ReadableStream = stream.ReadableStream; // ReadableStream is not a global with Node 16
}

const IS_REACT_NATIVE = typeof navigator !== 'undefined' && navigator.product === 'ReactNative';

/**
 * @typedef {Object} PretrainedOptions Options for loading a pretrained model.     
 * @property {boolean?} [quantized=true] Whether to load the 8-bit quantized version of the model (only applicable when loading model files).
 * @property {function} [progress_callback=null] If specified, this function will be called during model construction, to provide the user with progress updates.
 * @property {Object} [config=null] Configuration for the model to use instead of an automatically loaded configuration. Configuration can be automatically loaded when:
 * - The model is a model provided by the library (loaded with the *model id* string of a pretrained model).
 * - The model is loaded by supplying a local directory as `pretrained_model_name_or_path` and a configuration JSON file named *config.json* is found in the directory.
 * @property {string} [cache_dir=null] Path to a directory in which a downloaded pretrained model configuration should be cached if the standard cache should not be used.
 * @property {boolean} [local_files_only=false] Whether or not to only look at local files (e.g., not try downloading the model).
 * @property {string} [revision='main'] The specific model version to use. It can be a branch name, a tag name, or a commit id,
 * since we use a git-based system for storing models and other artifacts on huggingface.co, so `revision` can be any identifier allowed by git.
 * NOTE: This setting is ignored for local requests.
 * @property {string} [model_file_name=null] If specified, load the model with this name (excluding the .onnx suffix). Currently only valid for encoder- or decoder-only models.
 * @property {Object} [session_options={}] Options to pass to the backend session.
 */

/**
 * Mapping from file extensions to MIME types.
 */
const CONTENT_TYPE_MAP = {
    'txt': 'text/plain',
    'html': 'text/html',
    'css': 'text/css',
    'js': 'text/javascript',
    'json': 'application/json',
    'png': 'image/png',
    'jpg': 'image/jpeg',
    'jpeg': 'image/jpeg',
    'gif': 'image/gif',
    'mp3': 'audio/mpeg',
    'wav': 'audio/wav',
}

/**
 * Returns the MIME type for the file specified by the given path.
 * 
 * @param {string|URL} path The path to the file.
 * @returns {string} The MIME type for the file specified by the given path.
 */
function getMIME(path) {
    const extension = String(path).split('.').pop().toLowerCase();
    return CONTENT_TYPE_MAP[extension] ?? 'application/octet-stream';
}

/**
 * @property {boolean} ok
 * @property {number} status
 * @property {string} statusText
 * @property {Headers} headers
 * @property {string} url
 * @property {string} filePath
 * @property {ReadableStream<Uint8Array>|null} body
 */
class FileResponse {
    /**
     * Creates a new `FileResponse` object.
     * @param {string|URL} filePath
     */
    constructor(filePath) {
        this.url = String(filePath).startsWith('file://') ? String(filePath) : `file://${filePath}`;
        this.filePath = filePath;
        this.headers = new Headers();
        this.ok = false;
        this.status = 0;
        this.statusText = '';
        this._body = null;
    }

    static async create(filePath) {
        let response = new FileResponse(filePath);
        
        if (IS_REACT_NATIVE) {
            response.ok = await fs.exists(response.url);
            if (response.ok) {
                response.status = 200;
                response.statusText = 'OK';
                response.headers.append('content-length', String(await fs.stat(response.url).size));
                response.headers.append('content-type', getMIME(response.url));
            } else {
                response.status = 404;
                response.statusText = 'Not Found';
            }
        } else {
            response.ok = fs.existsSync(response.filePath);
            if (response.ok) {
                response.status = 200;
                response.statusText = 'OK';

                let stats = fs.statSync(response.filePath);
                response.headers.set('content-length', stats.size.toString());
                response.headers.set('content-type', getMIME(response.filePath));
            } else {
                response.status = 404;
                response.statusText = 'Not Found';
            }
        }
        return response;
    }

    /**
     * Clone the current FileResponse object.
     * @returns {FileResponse} A new FileResponse object with the same properties as the current object.
     */
    clone() {
        let response = new FileResponse(this.filePath);
        response.ok = this.ok;
        response.status = this.status;
        response.statusText = this.statusText;
        response.headers = new Headers(this.headers);
        return response;
    }

    get bodyUsed() {
        return this._body !== null;
    }

    get body() {
        if (IS_REACT_NATIVE) throw new Error('`body` is not supported in React Native.');
        const self = this;
        this._body ??= new ReadableStream({
            start(controller) {
                self.arrayBuffer().then(buffer => {
                    controller.enqueue(new Uint8Array(buffer));
                    controller.close();
                });
            }
        });
        return this._body;
    }

    /**
     * Reads the contents of the file specified by the filePath property and returns a Promise that
     * resolves with an ArrayBuffer containing the file's contents.
     * @returns {Promise<ArrayBuffer>} A Promise that resolves with an ArrayBuffer containing the file's contents.
     * @throws {Error} If the file cannot be read.
     */
    async arrayBuffer() {
        if (IS_REACT_NATIVE) {
            return Buffer.from(await fs.readFile(this.url, 'base64'), 'base64').buffer;
        } else {
            const data = await fs.promises.readFile(this.filePath);
            return data.buffer;
        }
    }

    /**
     * Reads the contents of the file specified by the filePath property and returns a Promise that
     * resolves with a Blob containing the file's contents.
     * @returns {Promise<Blob>} A Promise that resolves with a Blob containing the file's contents.
     * @throws {Error} If the file cannot be read.
     */
    async blob() {
        /** @type {Buffer} */
        let data;
        if (IS_REACT_NATIVE) {
            data = Buffer.from(await fs.readFile(this.url, 'base64'), 'base64');
        } else {
            data = await fs.promises.readFile(this.filePath);
        }
        return new Blob([data], { type: this.headers.get('content-type') });
    }

    /**
     * Reads the contents of the file specified by the filePath property and returns a Promise that
     * resolves with a string containing the file's contents.
     * @returns {Promise<string>} A Promise that resolves with a string containing the file's contents.
     * @throws {Error} If the file cannot be read.
     */
    async text() {
        if (IS_REACT_NATIVE) {
            return await fs.readFile(this.url, 'utf8');
        } else {
            const data = await fs.promises.readFile(this.filePath, 'utf8');
            return data;
        }
    }

    /**
     * Reads the contents of the file specified by the filePath property and returns a Promise that
     * resolves with a parsed JavaScript object containing the file's contents.
     * 
     * @returns {Promise<Object>} A Promise that resolves with a parsed JavaScript object containing the file's contents.
     * @throws {Error} If the file cannot be read.
     */
    async json() {
        return JSON.parse(await this.text());
    }
}

/**
<<<<<<< HEAD
 * Parse HTTP headers.
 * 
 * @function parseHeaders
 * @param {string} rawHeaders
 * @returns {Headers}
 */
function parseHeaders(rawHeaders) {
    const headers = new Headers();
    const preProcessedHeaders = rawHeaders.replace(/\r?\n[\t ]+/g, ' ');
    preProcessedHeaders.split(/\r?\n/).forEach((line) => {
        const parts = line.split(':');
        const key = parts.shift().trim();
        if (key) {
            const value = parts.join(':').trim();
            headers.append(key, value);
        }
    });
    return headers;
}

/**
 * Makes an binary fetch request using the XHR API.
 * 
 * @function fetchBinary
 * @param {string|URL} url
 * @param {RequestInit} [options]
 * @returns {Promise<Response>}
 */
function fetchBinaryImpl(url, options = {}) {
    return new Promise((resolve, reject) => {
        const request = new Request(url, options);
        const xhr = new XMLHttpRequest();

        xhr.onload = () => {
            const reqOptions = {
                status: xhr.status,
                statusText: xhr.statusText,
                headers: parseHeaders(xhr.getAllResponseHeaders() || ''),
                url: '',
            };
            reqOptions.url = 'responseURL' in xhr ?
                xhr.responseURL :
                reqOptions.headers.get('x-request-url');

            resolve(new Response(xhr.response, reqOptions));
        };

        xhr.onerror = () => reject(new TypeError('Network request failed'));
        xhr.ontimeout = () => reject(new TypeError('Request timeout'));

        xhr.open(request.method, request.url, true);

        if (request.credentials === 'include') {
            xhr.withCredentials = true;
        } else if (request.credentials === 'omit') {
            xhr.withCredentials = false;
        }

        xhr.responseType = 'arraybuffer';

        request.headers.forEach((value, name) => {
            xhr.setRequestHeader(name, value);
        });

        xhr.send(request._bodyInit ?? null);
    });
}

export const fetchBinary = IS_REACT_NATIVE ? fetchBinaryImpl : fetch;

/**
 * Determines whether the given string is a valid URL.
 * @param {string|URL} string The string to test for validity as an URL.
=======
 * Determines whether the given string is a valid URL.
 * @param {string|URL} string The string to test for validity as an URL.
 * @param {string[]} [protocols=null] A list of valid protocols. If specified, the protocol must be in this list.
>>>>>>> bd315529
 * @param {string[]} [validHosts=null] A list of valid hostnames. If specified, the URL's hostname must be in this list.
 * @returns {boolean} True if the string is a valid URL, false otherwise.
 */
function isValidUrl(string, protocols = null, validHosts = null) {
    let url;
    try {
        url = new URL(string);
    } catch (_) {
        return false;
    }
    if (protocols && !protocols.includes(url.protocol)) {
        return false;
    }
    if (validHosts && !validHosts.includes(url.hostname)) {
        return false;
    }
<<<<<<< HEAD
    return IS_REACT_NATIVE
        ? /^https?:/.test(string)
        : url.protocol === "http:" || url.protocol === "https:";
}

/**
 * Helper function to download a file.
 *
 * @param {URL|string} fromUrl The URL/path of the file to download.
 * @param {string} toFile The path of the file to download to.
 * @param {function} progress_callback A callback function that is called with progress information.
 * @returns {Promise}
 */
export async function downloadFile(fromUrl, toFile, progress_callback) {
    if (IS_REACT_NATIVE) {
        await fs.mkdir(path.dirname(toFile));
        const { promise } = fs.downloadFile({
            fromUrl,
            toFile,
            progressInterval: 200,
            progress: ({ contentLength, bytesWritten }) => {
                progress_callback({
                    progress: bytesWritten / contentLength,
                    loaded: bytesWritten,
                    total: contentLength,
                });
            },
        });
        await promise;
    } else {
        await fs.promises.mkdir(path.dirname(toFile), { recursive: true });
        const response = await fetch(fromUrl);
        if (!response.ok) {
            throw new Error(`Failed to download file: ${response.statusText}`);
        }
        const reader = response.body.getReader();
        const writer = fs.createWriteStream(toFile);
        let received = 0;
        const contentLength = Number(response.headers.get('content-length'));
        while (true) {
            const { done, value } = await reader.read();
            if (done) {
                break;
            }
            writer.write(value);
            received += value.length;
            progress_callback({
                progress: contentLength ? received / contentLength : 0,
                loaded: received,
                total: contentLength,
            });
        }
        writer.end();
    }
=======
    return true;
>>>>>>> bd315529
}

/**
 * Helper function to get a file, using either the Fetch API or FileSystem API.
 *
 * @param {URL|string} urlOrPath The URL/path of the file to get.
 * @returns {Promise<FileResponse|Response>} A promise that resolves to a FileResponse object (if the file is retrieved using the FileSystem API), or a Response object (if the file is retrieved using the Fetch API).
 */
export async function getFile(urlOrPath) {

<<<<<<< HEAD
    if (env.useFS && !isValidHttpUrl(urlOrPath)) {
        return await FileResponse.create(urlOrPath);
=======
    if (env.useFS && !isValidUrl(urlOrPath, ['http:', 'https:', 'blob:'])) {
        return new FileResponse(urlOrPath);
>>>>>>> bd315529

    } else if (typeof process !== 'undefined' && process?.release?.name === 'node') {
        const IS_CI = !!process.env?.TESTING_REMOTELY;
        const version = env.version;

        const headers = new Headers();
        headers.set('User-Agent', `transformers.js/${version}; is_ci/${IS_CI};`);

        // Check whether we are making a request to the Hugging Face Hub.
        const isHFURL = isValidUrl(urlOrPath, ['http:', 'https:'], ['huggingface.co', 'hf.co']);
        if (isHFURL) {
            // If an access token is present in the environment variables,
            // we add it to the request headers.
            // NOTE: We keep `HF_ACCESS_TOKEN` for backwards compatibility (as a fallback).
            const token = process.env?.HF_TOKEN ?? process.env?.HF_ACCESS_TOKEN;
            if (token) {
                headers.set('Authorization', `Bearer ${token}`);
            }
        }
        return fetchBinary(urlOrPath, { headers });
    } else {
        // Running in a browser-environment, so we use default headers
        // NOTE: We do not allow passing authorization headers in the browser,
        // since this would require exposing the token to the client.
        return fetchBinary(urlOrPath);
    }
}

const ERROR_MAPPING = {
    // 4xx errors (https://developer.mozilla.org/en-US/docs/Web/HTTP/Status#client_error_responses)
    400: 'Bad request error occurred while trying to load file',
    401: 'Unauthorized access to file',
    403: 'Forbidden access to file',
    404: 'Could not locate file',
    408: 'Request timeout error occurred while trying to load file',

    // 5xx errors (https://developer.mozilla.org/en-US/docs/Web/HTTP/Status#server_error_responses)
    500: 'Internal server error error occurred while trying to load file',
    502: 'Bad gateway error occurred while trying to load file',
    503: 'Service unavailable error occurred while trying to load file',
    504: 'Gateway timeout error occurred while trying to load file',
}
/**
 * Helper method to handle fatal errors that occur while trying to load a file from the Hugging Face Hub.
 * @param {number} status The HTTP status code of the error.
 * @param {string} remoteURL The URL of the file that could not be loaded.
 * @param {boolean} fatal Whether to raise an error if the file could not be loaded.
 * @returns {null} Returns `null` if `fatal = true`.
 * @throws {Error} If `fatal = false`.
 */
function handleError(status, remoteURL, fatal) {
    if (!fatal) {
        // File was not loaded correctly, but it is optional.
        // TODO in future, cache the response?
        return null;
    }

    const message = ERROR_MAPPING[status] ?? `Error (${status}) occurred while trying to load file`;
    throw Error(`${message}: "${remoteURL}".`);
}

class FileCache {
    /**
     * Instantiate a `FileCache` object.
     * @param {string} path 
     */
    constructor(path) {
        this.path = path;
    }

    /**
     * Checks whether the given request is in the cache.
     * @param {string} request 
     * @returns {Promise<FileResponse | undefined>}
     */
    async match(request) {

        let filePath = path.join(this.path, request);
        let file = await FileResponse.create(filePath);

        if (file.ok) {
            return file;
        } else {
            return undefined;
        }
    }

    /**
     * Adds the given response to the cache.
     * @param {string} request 
     * @param {Response|FileResponse} response 
     * @returns {Promise<void>}
     */
    async put(request, response) {
        const buffer = Buffer.from(await response.arrayBuffer());

        let outputPath = path.join(this.path, request);

        try {
            if (IS_REACT_NATIVE) {
                await fs.mkdir(path.dirname(outputPath));
                await fs.writeFile(outputPath, buffer.toString('base64'), 'base64');
            } else {
                await fs.promises.mkdir(path.dirname(outputPath), { recursive: true });
                await fs.promises.writeFile(outputPath, buffer);
            }
        } catch (err) {
            console.warn('An error occurred while writing the file to cache:', err)
        }
    }

    // TODO add the rest?
    // addAll(requests: RequestInfo[]): Promise<void>;
    // delete(request: RequestInfo | URL, options?: CacheQueryOptions): Promise<boolean>;
    // keys(request?: RequestInfo | URL, options?: CacheQueryOptions): Promise<ReadonlyArray<Request>>;
    // match(request: RequestInfo | URL, options?: CacheQueryOptions): Promise<Response | undefined>;
    // matchAll(request?: RequestInfo | URL, options?: CacheQueryOptions): Promise<ReadonlyArray<Response>>;
}

/**
 * 
 * @param {FileCache|Cache} cache The cache to search
 * @param {string[]} names The names of the item to search for
 * @returns {Promise<FileResponse|Response|undefined>} The item from the cache, or undefined if not found.
 */
async function tryCache(cache, ...names) {
    for (let name of names) {
        try {
            let result = await cache.match(name);
            if (result) return result;
        } catch (e) {
            continue;
        }
    }
    return undefined;
}

/**
 * 
 * Retrieves a file from either a remote URL using the Fetch API or from the local file system using the FileSystem API.
 * If the filesystem is available and `env.useCache = true`, the file will be downloaded and cached.
 * 
 * @param {string} path_or_repo_id This can be either:
 * - a string, the *model id* of a model repo on huggingface.co.
 * - a path to a *directory* potentially containing the file.
 * @param {string} filename The name of the file to locate in `path_or_repo`.
 * @param {boolean} [fatal=true] Whether to throw an error if the file is not found.
 * @param {PretrainedOptions} [options] An object containing optional parameters.
 * 
 * @throws Will throw an error if the file is not found and `fatal` is true.
 * @returns {Promise<Uint8Array>} A Promise that resolves with the file content as a buffer.
 */
export async function getModelFile(path_or_repo_id, filename, fatal = true, options = {}) {

    if (!env.allowLocalModels) {
        // User has disabled local models, so we just make sure other settings are correct.

        if (options.local_files_only) {
            throw Error("Invalid configuration detected: local models are disabled (`env.allowLocalModels=false`) but you have requested to only use local models (`local_files_only=true`).")
        } else if (!env.allowRemoteModels) {
            throw Error("Invalid configuration detected: both local and remote models are disabled. Fix by setting `env.allowLocalModels` or `env.allowRemoteModels` to `true`.")
        }
    }

    // Initiate file retrieval
    dispatchCallback(options.progress_callback, {
        status: 'initiate',
        name: path_or_repo_id,
        file: filename
    })

    // First, check if the a caching backend is available
    // If no caching mechanism available, will download the file every time
    let cache;
    if (!cache && env.useBrowserCache) {
        if (typeof caches === 'undefined') {
            throw Error('Browser cache is not available in this environment.')
        }
        try {
            // In some cases, the browser cache may be visible, but not accessible due to security restrictions.
            // For example, when running an application in an iframe, if a user attempts to load the page in
            // incognito mode, the following error is thrown: `DOMException: Failed to execute 'open' on 'CacheStorage':
            // An attempt was made to break through the security policy of the user agent.`
            // So, instead of crashing, we just ignore the error and continue without using the cache.
            cache = await caches.open('transformers-cache');
        } catch (e) {
            console.warn('An error occurred while opening the browser cache:', e);
        }
    }

    if (!cache && env.useFSCache) {
        // TODO throw error if not available

        // If `cache_dir` is not specified, use the default cache directory
        cache = new FileCache(options.cache_dir ?? env.cacheDir);
    }

    if (!cache && env.useCustomCache) {
        // Allow the user to specify a custom cache system.
        if (!env.customCache) {
            throw Error('`env.useCustomCache=true`, but `env.customCache` is not defined.')
        }

        // Check that the required methods are defined:
        if (!env.customCache.match || !env.customCache.put) {
            throw new Error(
                "`env.customCache` must be an object which implements the `match` and `put` functions of the Web Cache API. " +
                "For more information, see https://developer.mozilla.org/en-US/docs/Web/API/Cache"
            )
        }
        cache = env.customCache;
    }

    const revision = options.revision ?? 'main';

    let requestURL = pathJoin(path_or_repo_id, filename);
    let localPath = pathJoin(env.localModelPath, requestURL);

    let remoteURL = pathJoin(
        env.remoteHost,
        env.remotePathTemplate
            .replaceAll('{model}', path_or_repo_id)
            .replaceAll('{revision}', encodeURIComponent(revision)),
        filename
    );

    // Choose cache key for filesystem cache
    // When using the main revision (default), we use the request URL as the cache key.
    // If a specific revision is requested, we account for this in the cache key.
    let fsCacheKey = revision === 'main' ? requestURL : pathJoin(path_or_repo_id, revision, filename);

    /** @type {string} */
    let cacheKey;
    let proposedCacheKey = cache instanceof FileCache ? fsCacheKey : remoteURL;

    // Whether to cache the final response in the end.
    let toCacheResponse = false;

    /** @type {Response|FileResponse|undefined} */
    let response;

    if (cache) {
        // A caching system is available, so we try to get the file from it.
        //  1. We first try to get from cache using the local path. In some environments (like deno),
        //     non-URL cache keys are not allowed. In these cases, `response` will be undefined.
        //  2. If no response is found, we try to get from cache using the remote URL or file system cache.
        response = await tryCache(cache, localPath, proposedCacheKey);
    }

    const cacheHit = response !== undefined;

    if (response === undefined) {
        // Caching not available, or file is not cached, so we perform the request

        if (env.allowLocalModels) {
            // Accessing local models is enabled, so we try to get the file locally.
            // If request is a valid HTTP URL, we skip the local file check. Otherwise, we try to get the file locally.
            const isURL = isValidUrl(requestURL, ['http:', 'https:']);
            if (!isURL) {
                try {
                    response = await getFile(localPath);
                    cacheKey = localPath; // Update the cache key to be the local path
                } catch (e) {
                    // Something went wrong while trying to get the file locally.
                    // NOTE: error handling is done in the next step (since `response` will be undefined)
                    console.warn(`Unable to load from local path "${localPath}": "${e}"`);
                }
            } else if (options.local_files_only) {
                throw new Error(`\`local_files_only=true\`, but attempted to load a remote file from: ${requestURL}.`);
            } else if (!env.allowRemoteModels) {
                throw new Error(`\`env.allowRemoteModels=false\`, but attempted to load a remote file from: ${requestURL}.`);
            }
        }

        if (response === undefined || response.status === 404) {
            // File not found locally. This means either:
            // - The user has disabled local file access (`env.allowLocalModels=false`)
            // - the path is a valid HTTP url (`response === undefined`)
            // - the path is not a valid HTTP url and the file is not present on the file system or local server (`response.status === 404`)

            if (options.local_files_only || !env.allowRemoteModels) {
                // User requested local files only, but the file is not found locally.
                if (fatal) {
                    throw Error(`\`local_files_only=true\` or \`env.allowRemoteModels=false\` and file was not found locally at "${localPath}".`);
                } else {
                    // File not found, but this file is optional.
                    // TODO in future, cache the response?
                    return null;
                }
            }

            response = await getFile(remoteURL);

            if (response.status !== 200) {
                return handleError(response.status, remoteURL, fatal);
            }

            // Success! We use the proposed cache key from earlier
            cacheKey = proposedCacheKey;
        }

        // Only cache the response if:
        toCacheResponse =
            cache                              // 1. A caching system is available
            && typeof Response !== 'undefined' // 2. `Response` is defined (i.e., we are in a browser-like environment)
            && response instanceof Response    // 3. result is a `Response` object (i.e., not a `FileResponse`)
            && response.status === 200         // 4. request was successful (status code 200)
    }

    // Start downloading
    dispatchCallback(options.progress_callback, {
        status: 'download',
        name: path_or_repo_id,
        file: filename
    })
  
    const progressInfo = {
        status: 'progress',
        name: path_or_repo_id,
        file: filename
    }
    
    /** @type {Uint8Array} */
    let buffer;

    if (!options.progress_callback) {
        // If no progress callback is specified, we can use the `.arrayBuffer()`
        // method to read the response.
        buffer = new Uint8Array(await response.arrayBuffer());

    } else if (
        cacheHit // The item is being read from the cache
        &&
        typeof navigator !== 'undefined' && /firefox/i.test(navigator.userAgent) // We are in Firefox
    ) {
        // Due to bug in Firefox, we cannot display progress when loading from cache.
        // Fortunately, since this should be instantaneous, this should not impact users too much.
        buffer = new Uint8Array(await response.arrayBuffer());

        // For completeness, we still fire the final progress callback
        dispatchCallback(options.progress_callback, {
            ...progressInfo,
            progress: 100,
            loaded: buffer.length,
            total: buffer.length,
        })
    } else {
        buffer = await readResponse(response, data => {
            dispatchCallback(options.progress_callback, {
                ...progressInfo,
                ...data,
            })
        })
    }

    if (
        // Only cache web responses
        // i.e., do not cache FileResponses (prevents duplication)
        toCacheResponse && cacheKey
        &&
        // Check again whether request is in cache. If not, we add the response to the cache
        (await cache.match(cacheKey) === undefined)
    ) {
        // NOTE: We use `new Response(buffer, ...)` instead of `response.clone()` to handle LFS files
        await cache.put(cacheKey, new Response(buffer, {
            headers: response.headers
        }))
            .catch(err => {
                // Do not crash if unable to add to cache (e.g., QuotaExceededError).
                // Rather, log a warning and proceed with execution.
                console.warn(`Unable to add response to browser cache: ${err}.`);
            });

    }

    dispatchCallback(options.progress_callback, {
        status: 'done',
        name: path_or_repo_id,
        file: filename
    });

    return buffer;
}

/**
 * 
 * Retrieves a file from either a remote URL using the Fetch API or from the local file system using the FileSystem API.
 * If the filesystem is available and `env.useCache = true`, the file will be downloaded and cached.
 * 
 * @param {string} path_or_repo_id This can be either:
 * - a string, the *model id* of a model repo on huggingface.co.
 * - a path to a *directory* potentially containing the file.
 * @param {string} filename The name of the file to locate in `path_or_repo`.
 * @param {boolean} [fatal=true] Whether to throw an error if the file is not found.
 * @param {PretrainedOptions} [options] An object containing optional parameters.
 * 
 * @throws Will throw an error if the file is not found and `fatal` is true.
 * @returns {Promise<string>} A Promise that resolves with the file content as a buffer.
 */
export async function getModelPath(path_or_repo_id, filename, fatal = true, options = {}) {

    if (!env.allowLocalModels) {
        // User has disabled local models, so we just make sure other settings are correct.

        throw Error("Invalid configuration detected: local models are disabled (`env.allowLocalModels=false`) but you have requested to load a local model.")
    }

    // Initiate file retrieval
    dispatchCallback(options.progress_callback, {
        status: 'initiate',
        name: path_or_repo_id,
        file: filename
    })

    // First, check if the a caching backend is available
    // If no caching mechanism available, will download the file every time
    let cache;

    if (!cache && env.useFSCache) {
        // TODO throw error if not available

        // If `cache_dir` is not specified, use the default cache directory
        cache = new FileCache(options.cache_dir ?? env.cacheDir);
    }

    if (!cache && env.useCustomCache) {
        throw Error('Custom cache not supported for `getModelPath`.')
    }

    const revision = options.revision ?? 'main';

    let requestURL = pathJoin(path_or_repo_id, filename);
    let localPath = pathJoin(env.localModelPath, requestURL);

    let remoteURL = pathJoin(
        env.remoteHost,
        env.remotePathTemplate
            .replaceAll('{model}', path_or_repo_id)
            .replaceAll('{revision}', encodeURIComponent(revision)),
        filename
    );

    // Choose cache key for filesystem cache
    // When using the main revision (default), we use the request URL as the cache key.
    // If a specific revision is requested, we account for this in the cache key.
    let fsCacheKey = revision === 'main' ? requestURL : pathJoin(path_or_repo_id, revision, filename);

    /** @type {string} */
    let cacheKey;
    let proposedCacheKey = cache instanceof FileCache ? fsCacheKey : remoteURL;

    /** @type {Response|FileResponse|undefined} */
    let response;

    if (cache) {
        // A caching system is available, so we try to get the file from it.
        //  1. We first try to get from cache using the local path. In some environments (like deno),
        //     non-URL cache keys are not allowed. In these cases, `response` will be undefined.
        //  2. If no response is found, we try to get from cache using the remote URL or file system cache.
        response = await tryCache(cache, localPath, proposedCacheKey);
    }

    if (response === undefined) {
        // Caching not available, or file is not cached, so we perform the request

        // Accessing local models is enabled, so we try to get the file locally.
        // If request is a valid HTTP URL, we skip the local file check. Otherwise, we try to get the file locally.
        const isURL = isValidUrl(requestURL, ['http:', 'https:']);
        if (!isURL) {
            try {
                response = await getFile(localPath);
                cacheKey = localPath; // Update the cache key to be the local path
            } catch (e) {
                // Something went wrong while trying to get the file locally.
                // NOTE: error handling is done in the next step (since `response` will be undefined)
                console.warn(`Unable to load from local path "${localPath}": "${e}"`);
            }
        } else if (options.local_files_only) {
            throw new Error(`\`local_files_only=true\`, but attempted to load a remote file from: ${requestURL}.`);
        } else if (!env.allowRemoteModels) {
            throw new Error(`\`env.allowRemoteModels=false\`, but attempted to load a remote file from: ${requestURL}.`);
        }

        if (response === undefined || response.status === 404) {
            // File not found locally. This means either:
            // - The user has disabled local file access (`env.allowLocalModels=false`)
            // - the path is a valid HTTP url (`response === undefined`)
            // - the path is not a valid HTTP url and the file is not present on the file system or local server (`response.status === 404`)

            if (options.local_files_only || !env.allowRemoteModels) {
                // User requested local files only, but the file is not found locally.
                if (fatal) {
                    throw Error(`\`local_files_only=true\` or \`env.allowRemoteModels=false\` and file was not found locally at "${localPath}".`);
                } else {
                    // File not found, but this file is optional.
                    // TODO in future, cache the response?
                    return null;
                }
            }

            // Start downloading
            dispatchCallback(options.progress_callback, {
                status: 'download',
                name: path_or_repo_id,
                file: filename
            })
        
            const progressInfo = {
                status: 'progress',
                name: path_or_repo_id,
                file: filename
            }

            if (response === undefined) {
                const cachePath = path.join(options.cache_dir ?? env.cacheDir, proposedCacheKey);
                await downloadFile(remoteURL, cachePath, data => {
                    dispatchCallback(options.progress_callback, {
                        ...progressInfo,
                        ...data,
                    })
                });
                response = await getFile(cachePath);
                if (response.status !== 200) {
                    return handleError(response.status, remoteURL, fatal);
                }
            }

            dispatchCallback(options.progress_callback, {
                status: 'done',
                name: path_or_repo_id,
                file: filename
            });
        }
    }

    return IS_REACT_NATIVE ? response.url : response.filePath;
}

/**
 * Fetches a JSON file from a given path and file name.
 *
 * @param {string} modelPath The path to the directory containing the file.
 * @param {string} fileName The name of the file to fetch.
 * @param {boolean} [fatal=true] Whether to throw an error if the file is not found.
 * @param {PretrainedOptions} [options] An object containing optional parameters.
 * @returns {Promise<Object>} The JSON data parsed into a JavaScript object.
 * @throws Will throw an error if the file is not found and `fatal` is true.
 */
export async function getModelJSON(modelPath, fileName, fatal = true, options = {}) {
    let buffer = await getModelFile(modelPath, fileName, fatal, options);
    if (buffer === null) {
        // Return empty object
        return {}
    }

    if (IS_REACT_NATIVE) return JSON.parse(Buffer.from(buffer));

    let decoder = new TextDecoder('utf-8');
    let jsonData = decoder.decode(buffer);
    return JSON.parse(jsonData);
}

/**
 * Read and track progress when reading a Response object
 *
 * @param {any} response The Response object to read
 * @param {function} progress_callback The function to call with progress updates
 * @returns {Promise<Uint8Array>} A Promise that resolves with the Uint8Array buffer
 */
async function readResponse(response, progress_callback) {
    if (IS_REACT_NATIVE) {
        return await response.arrayBuffer();
    }

    // Read and track progress when reading a Response object
    const contentLength = response.headers.get('Content-Length');
    if (contentLength === null) {
        console.warn('Unable to determine content-length from response headers. Will expand buffer when needed.')
    }
    let total = parseInt(contentLength ?? '0');
    let buffer = new Uint8Array(total);
    let loaded = 0;

    const reader = response.body.getReader();
    async function read() {
        const { done, value } = await reader.read();
        if (done) return;

        let newLoaded = loaded + value.length;
        if (newLoaded > total) {
            total = newLoaded;

            // Adding the new data will overflow buffer.
            // In this case, we extend the buffer
            let newBuffer = new Uint8Array(total);

            // copy contents
            newBuffer.set(buffer);

            buffer = newBuffer;
        }
        buffer.set(value, loaded)
        loaded = newLoaded;

        const progress = (loaded / total) * 100;

        // Call your function here
        progress_callback({
            progress: progress,
            loaded: loaded,
            total: total,
        })

        return read();
    }

    // Actually read
    await read();

    return buffer;
}

/**
 * Joins multiple parts of a path into a single path, while handling leading and trailing slashes.
 *
 * @param {...string} parts Multiple parts of a path.
 * @returns {string} A string representing the joined path.
 */
function pathJoin(...parts) {
    // https://stackoverflow.com/a/55142565
    parts = parts.map((part, index) => {
        if (index) {
            part = part.replace(new RegExp('^/'), '');
        }
        if (index !== parts.length - 1) {
            part = part.replace(new RegExp('/$'), '');
        }
        return part;
    })
    return parts.join('/');
}<|MERGE_RESOLUTION|>--- conflicted
+++ resolved
@@ -210,7 +210,6 @@
 }
 
 /**
-<<<<<<< HEAD
  * Parse HTTP headers.
  * 
  * @function parseHeaders
@@ -284,31 +283,34 @@
 /**
  * Determines whether the given string is a valid URL.
  * @param {string|URL} string The string to test for validity as an URL.
-=======
- * Determines whether the given string is a valid URL.
- * @param {string|URL} string The string to test for validity as an URL.
  * @param {string[]} [protocols=null] A list of valid protocols. If specified, the protocol must be in this list.
->>>>>>> bd315529
  * @param {string[]} [validHosts=null] A list of valid hostnames. If specified, the URL's hostname must be in this list.
  * @returns {boolean} True if the string is a valid URL, false otherwise.
  */
-function isValidUrl(string, protocols = null, validHosts = null) {
-    let url;
-    try {
-        url = new URL(string);
-    } catch (_) {
-        return false;
-    }
-    if (protocols && !protocols.includes(url.protocol)) {
-        return false;
-    }
-    if (validHosts && !validHosts.includes(url.hostname)) {
-        return false;
-    }
-<<<<<<< HEAD
-    return IS_REACT_NATIVE
-        ? /^https?:/.test(string)
-        : url.protocol === "http:" || url.protocol === "https:";
+function isValidUrl(string, protocols = null, validHosts = null) {\
+    if (IS_REACT_NATIVE) {
+        if (protocols && !protocols.some((protocol) => string.startsWith(protocol)))
+            return false;
+        if (validHosts) {
+            const match = string.match(/^(\w+\:)\/\/(([^:\/?#]*)(?:\:([0-9]+))?)/);
+            if (!match || !validHosts.includes(match[3]))
+              return false;
+        }
+    } else {
+        let url;
+        try {
+            url = new URL(string);
+        } catch (_) {
+            return false;
+        }
+        if (protocols && !protocols.includes(url.protocol)) {
+            return false;
+        }
+        if (validHosts && !validHosts.includes(url.hostname)) {
+            return false;
+        }
+    }
+    return true;
 }
 
 /**
@@ -317,7 +319,7 @@
  * @param {URL|string} fromUrl The URL/path of the file to download.
  * @param {string} toFile The path of the file to download to.
  * @param {function} progress_callback A callback function that is called with progress information.
- * @returns {Promise}
+ * @returns {Promise<void>}
  */
 export async function downloadFile(fromUrl, toFile, progress_callback) {
     if (IS_REACT_NATIVE) {
@@ -360,9 +362,6 @@
         }
         writer.end();
     }
-=======
-    return true;
->>>>>>> bd315529
 }
 
 /**
@@ -373,13 +372,9 @@
  */
 export async function getFile(urlOrPath) {
 
-<<<<<<< HEAD
-    if (env.useFS && !isValidHttpUrl(urlOrPath)) {
-        return await FileResponse.create(urlOrPath);
-=======
+
     if (env.useFS && !isValidUrl(urlOrPath, ['http:', 'https:', 'blob:'])) {
         return new FileResponse(urlOrPath);
->>>>>>> bd315529
 
     } else if (typeof process !== 'undefined' && process?.release?.name === 'node') {
         const IS_CI = !!process.env?.TESTING_REMOTELY;
