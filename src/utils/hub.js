
/**
 * @file Utility functions to interact with the Hugging Face Hub (https://huggingface.co/models)
 * 
 * @module utils/hub
 */

import fs from 'fs';
import path from 'path';
import stream from 'stream/web';
import { Buffer } from 'buffer';

import { env } from '../env.js';
import { dispatchCallback } from './core.js';

if (!globalThis.ReadableStream) {
    // @ts-ignore
    globalThis.ReadableStream = stream.ReadableStream; // ReadableStream is not a global with Node 16
}

const IS_REACT_NATIVE = typeof navigator !== 'undefined' && navigator.product === 'ReactNative';

/**
 * @typedef {Object} PretrainedOptions Options for loading a pretrained model.     
 * @property {boolean?} [quantized=true] Whether to load the 8-bit quantized version of the model (only applicable when loading model files).
 * @property {function} [progress_callback=null] If specified, this function will be called during model construction, to provide the user with progress updates.
 * @property {Object} [config=null] Configuration for the model to use instead of an automatically loaded configuration. Configuration can be automatically loaded when:
 * - The model is a model provided by the library (loaded with the *model id* string of a pretrained model).
 * - The model is loaded by supplying a local directory as `pretrained_model_name_or_path` and a configuration JSON file named *config.json* is found in the directory.
 * @property {string} [cache_dir=null] Path to a directory in which a downloaded pretrained model configuration should be cached if the standard cache should not be used.
 * @property {boolean} [local_files_only=false] Whether or not to only look at local files (e.g., not try downloading the model).
 * @property {string} [revision='main'] The specific model version to use. It can be a branch name, a tag name, or a commit id,
 * since we use a git-based system for storing models and other artifacts on huggingface.co, so `revision` can be any identifier allowed by git.
 * NOTE: This setting is ignored for local requests.
 * @property {string} [model_file_name=null] If specified, load the model with this name (excluding the .onnx suffix). Currently only valid for encoder- or decoder-only models.
 */

/**
 * Mapping from file extensions to MIME types.
 */
const CONTENT_TYPE_MAP = {
    'txt': 'text/plain',
    'html': 'text/html',
    'css': 'text/css',
    'js': 'text/javascript',
    'json': 'application/json',
    'png': 'image/png',
    'jpg': 'image/jpeg',
    'jpeg': 'image/jpeg',
    'gif': 'image/gif',
}

/**
 * Returns the MIME type for the file specified by the given path.
 * 
 * @param {string} path The path to the file.
 * @returns {string} The MIME type for the file specified by the given path.
 */
function getMIME(path) {
    const extension = path.split('.').pop().toLowerCase();
    return CONTENT_TYPE_MAP[extension] ?? 'application/octet-stream';
}

class FileResponse {
    /**
     * Creates a new `FileResponse` object.
     * @param {string|URL} filePath
     */
    constructor(filePath) {
        this.filePath = filePath;
        this.headers = new FileHeaders();

        this.exists = fs.existsSync(filePath);
        if (this.exists) {
            this.status = 200;
            this.statusText = 'OK';

            let stats = fs.statSync(filePath);
            this.headers.set('content-length', stats.size.toString());

            this.updateContentType();

            let self = this;
            this.body = new ReadableStream({
                start(controller) {
                    self.arrayBuffer().then(buffer => {
                        controller.enqueue(new Uint8Array(buffer));
                        controller.close();
                    })
                }
            });
        } else {
            this.status = 404;
            this.statusText = 'Not Found';
            this.body = null;
        }
    }

    /**
     * Updates the 'content-type' header property of the response based on the extension of
     * the file specified by the filePath property of the current object.
     * @returns {void}
     */
    updateContentType() {
        // Set content-type header based on file extension
        const extension = this.filePath.toString().split('.').pop().toLowerCase();
        this.headers.set('content-type', getMIME(this.filePath));
    }

    /**
     * Clone the current FileResponse object.
     * @returns {FileResponse} A new FileResponse object with the same properties as the current object.
     */
    clone() {
        let response = new FileResponse(this.filePath);
        response.exists = this.exists;
        response.status = this.status;
        response.statusText = this.statusText;
        response.headers = new Headers(this.headers);
        return response;
    }

    /**
     * Reads the contents of the file specified by the filePath property and returns a Promise that
     * resolves with an ArrayBuffer containing the file's contents.
     * @returns {Promise<ArrayBuffer>} A Promise that resolves with an ArrayBuffer containing the file's contents.
     * @throws {Error} If the file cannot be read.
     */
    async arrayBuffer() {
        const data = await fs.promises.readFile(this.filePath);
        return data.buffer;
    }

    /**
     * Reads the contents of the file specified by the filePath property and returns a Promise that
     * resolves with a Blob containing the file's contents.
     * @returns {Promise<Blob>} A Promise that resolves with a Blob containing the file's contents.
     * @throws {Error} If the file cannot be read.
     */
    async blob() {
        const data = await fs.promises.readFile(this.filePath);
        return new Blob([data], { type: this.headers.get('content-type') });
    }

    /**
     * Reads the contents of the file specified by the filePath property and returns a Promise that
     * resolves with a string containing the file's contents.
     * @returns {Promise<string>} A Promise that resolves with a string containing the file's contents.
     * @throws {Error} If the file cannot be read.
     */
    async text() {
        const data = await fs.promises.readFile(this.filePath, 'utf8');
        return data;
    }

    /**
     * Reads the contents of the file specified by the filePath property and returns a Promise that
     * resolves with a parsed JavaScript object containing the file's contents.
     * 
     * @returns {Promise<Object>} A Promise that resolves with a parsed JavaScript object containing the file's contents.
     * @throws {Error} If the file cannot be read.
     */
    async json() {
        return JSON.parse(await this.text());
    }
}

/**
 * Parse HTTP headers.
 * 
 * @function parseHeaders
 * @param {string} rawHeaders
 * @returns {Headers}
 */
function parseHeaders(rawHeaders) {
    const headers = new Headers();
    const preProcessedHeaders = rawHeaders.replace(/\r?\n[\t ]+/g, ' ');
    preProcessedHeaders.split(/\r?\n/).forEach((line) => {
        const parts = line.split(':');
        const key = parts.shift().trim();
        if (key) {
            const value = parts.join(':').trim();
            headers.append(key, value);
        }
    });
    return headers;
}

/**
 * Makes an HTTP request.
 * 
 * @function fetchBinary
 * @param {string|URL} url
 * @returns {Promise<Response>}
 */
function fetchBinary(url) {
    return new Promise((resolve, reject) => {
        const request = new Request(url);
        const xhr = new XMLHttpRequest();

        xhr.onload = () => {
            const reqOptions = {
                status: xhr.status,
                statusText: xhr.statusText,
                headers: parseHeaders(xhr.getAllResponseHeaders() || ''),
                url: '',
            };
            reqOptions.url = 'responseURL' in xhr ?
                xhr.responseURL :
                reqOptions.headers.get('x-request-url');

            const body = Buffer.from(xhr.response);

            resolve(new Response(body.buffer, reqOptions));
        };

        xhr.onerror = () => reject(new TypeError('Network request failed'));
        xhr.ontimeout = () => reject(new TypeError('Request timeout'));

        xhr.open(request.method, request.url, true);

        if (request.credentials === 'include') {
            xhr.withCredentials = true;
        } else if (request.credentials === 'omit') {
            xhr.withCredentials = false;
        }

        xhr.responseType = 'arraybuffer';

        request.headers.forEach((value, name) => {
            xhr.setRequestHeader(name, value);
        });

        xhr.send(request._bodyInit ?? null);
    });
}

/**
 * Makes an FS request for ReactNative.
 * 
 * @async
 * @function readFile
 * @param {string|URL} path
 * @returns {Promise<Response>}
 */
async function readFile(filePath) {
    const path = filePath.toString()
    const stat = await fs.stat(path);
    const type = getMIME(path);
    const headers = new Headers();
    headers.append('content-length', stat.size);
    headers.append('content-type', type);
    let content;
    const reqOptions = {
        status: 200,
        statusText: 'OK',
        headers,
        url: `file://${path}`,
    };
    let data = '';
    // Prevent load binary data into JS side
    if (type !== 'application/octet-stream') {
        data = Buffer.from(await fs.readFile(path, 'base64'), 'base64').buffer;
    }
    const res = new Response(data, reqOptions);
    res.isLocal = true;
    return res;
}

/**
 * Determines whether the given string is a valid HTTP or HTTPS URL.
 * @param {string|URL} string The string to test for validity as an HTTP or HTTPS URL.
 * @param {string[]} [validHosts=null] A list of valid hostnames. If specified, the URL's hostname must be in this list.
 * @returns {boolean} True if the string is a valid HTTP or HTTPS URL, false otherwise.
 */
function isValidHttpUrl(string, validHosts = null) {
    // https://stackoverflow.com/a/43467144
    let url;
    try {
        url = new URL(string);
    } catch (_) {
        return false;
    }
    if (validHosts && !validHosts.includes(url.hostname)) {
        return false;
    }
    return IS_REACT_NATIVE
        ? /^https?:/.test(string)
        : url.protocol === "http:" || url.protocol === "https:";
}

/**
 * Helper function to download a file.
 *
 * @param {URL|string} fromUrl The URL/path of the file to download.
 * @param {string} toFile The path of the file to download to.
 * @param {function} progress_callback A callback function that is called with progress information.
 * @returns {Promise}
 */
export async function downloadFile(fromUrl, toFile, progress_callback) {
    await fs.mkdir(path.dirname(toFile));
    const { jobId, promise } = fs.downloadFile({
        fromUrl,
        toFile,
        progressInterval: 200,
        progress: ({ contentLength, bytesWritten }) => {
            progress_callback({
                progress: bytesWritten / contentLength,
                loaded: bytesWritten,
                total: contentLength,
            });
        },
    });
    await promise;
}

/**
 * Helper function to get a file, using either the Fetch API or FileSystem API.
 *
 * @param {URL|string} urlOrPath The URL/path of the file to get.
 * @returns {Promise<FileResponse|Response>} A promise that resolves to a FileResponse object (if the file is retrieved using the FileSystem API), or a Response object (if the file is retrieved using the Fetch API).
 */
export async function getFile(urlOrPath) {

    if (IS_REACT_NATIVE) {
        if (env.useFS && !isValidHttpUrl(urlOrPath)) {
            return readFile(urlOrPath);
        } else {
            return fetchBinary(urlOrPath);
        }
    } else if (env.useFS && !isValidHttpUrl(urlOrPath)) {
        return new FileResponse(urlOrPath);

    } else if (typeof process !== 'undefined' && process?.release?.name === 'node') {
        const IS_CI = !!process.env?.TESTING_REMOTELY;
        const version = env.version;

        const headers = new Headers();
        headers.set('User-Agent', `transformers.js/${version}; is_ci/${IS_CI};`);

        // Check whether we are making a request to the Hugging Face Hub.
        const isHFURL = isValidHttpUrl(urlOrPath, ['huggingface.co', 'hf.co']);
        if (isHFURL) {
            // If an access token is present in the environment variables,
            // we add it to the request headers.
            const token = process.env?.HF_ACCESS_TOKEN;
            if (token) {
                headers.set('Authorization', `Bearer ${token}`);
            }
        }
        return fetch(urlOrPath, { headers });
    } else {
        // Running in a browser-environment, so we use default headers
        // NOTE: We do not allow passing authorization headers in the browser,
        // since this would require exposing the token to the client.
        return fetch(urlOrPath);
    }
}

const ERROR_MAPPING = {
    // 4xx errors (https://developer.mozilla.org/en-US/docs/Web/HTTP/Status#client_error_responses)
    400: 'Bad request error occurred while trying to load file',
    401: 'Unauthorized access to file',
    403: 'Forbidden access to file',
    404: 'Could not locate file',
    408: 'Request timeout error occurred while trying to load file',

    // 5xx errors (https://developer.mozilla.org/en-US/docs/Web/HTTP/Status#server_error_responses)
    500: 'Internal server error error occurred while trying to load file',
    502: 'Bad gateway error occurred while trying to load file',
    503: 'Service unavailable error occurred while trying to load file',
    504: 'Gateway timeout error occurred while trying to load file',
}
/**
 * Helper method to handle fatal errors that occur while trying to load a file from the Hugging Face Hub.
 * @param {number} status The HTTP status code of the error.
 * @param {string} remoteURL The URL of the file that could not be loaded.
 * @param {boolean} fatal Whether to raise an error if the file could not be loaded.
 * @returns {null} Returns `null` if `fatal = true`.
 * @throws {Error} If `fatal = false`.
 */
function handleError(status, remoteURL, fatal) {
    if (!fatal) {
        // File was not loaded correctly, but it is optional.
        // TODO in future, cache the response?
        return null;
    }

    const message = ERROR_MAPPING[status] ?? `Error (${status}) occurred while trying to load file`;
    throw Error(`${message}: "${remoteURL}".`);
}

class FileCache {
    /**
     * Instantiate a `FileCache` object.
     * @param {string} path 
     */
    constructor(path) {
        this.path = path;
    }

    /**
     * Checks whether the given request is in the cache.
     * @param {string} request 
     * @returns {Promise<FileResponse | undefined>}
     */
    async match(request) {

        let filePath = path.join(this.path, request);

        if (IS_REACT_NATIVE) {
            if (await fs.exists(filePath)) {
                return readFile(filePath);
            } else {
                return undefined;
            }
        } else {
            let file = new FileResponse(filePath);
            if (file.exists) {
                return file;
            } else {
                return undefined;
            }
        }
    }

    /**
     * Adds the given response to the cache.
     * @param {string} request 
     * @param {Response|FileResponse} response 
     * @returns {Promise<void>}
     */
    async put(request, response) {
        const buffer = Buffer.from(await response.arrayBuffer());

        let outputPath = path.join(this.path, request);

        try {
            if (IS_REACT_NATIVE) {
                await fs.mkdir(path.dirname(outputPath));
                await fs.writeFile(outputPath, buffer.toString('base64'), 'base64');
            } else {
                await fs.promises.mkdir(path.dirname(outputPath), { recursive: true });
                await fs.promises.writeFile(outputPath, buffer);
            }
        } catch (err) {
            console.warn('An error occurred while writing the file to cache:', err)
        }
    }

    // TODO add the rest?
    // addAll(requests: RequestInfo[]): Promise<void>;
    // delete(request: RequestInfo | URL, options?: CacheQueryOptions): Promise<boolean>;
    // keys(request?: RequestInfo | URL, options?: CacheQueryOptions): Promise<ReadonlyArray<Request>>;
    // match(request: RequestInfo | URL, options?: CacheQueryOptions): Promise<Response | undefined>;
    // matchAll(request?: RequestInfo | URL, options?: CacheQueryOptions): Promise<ReadonlyArray<Response>>;
}

/**
 * 
 * @param {FileCache|Cache} cache The cache to search
 * @param {string[]} names The names of the item to search for
 * @returns {Promise<FileResponse|Response|undefined>} The item from the cache, or undefined if not found.
 */
async function tryCache(cache, ...names) {
    for (let name of names) {
        try {
            let result = await cache.match(name);
            if (result) return result;
        } catch (e) {
            continue;
        }
    }
    return undefined;
}

/**
 * 
 * Retrieves a file from either a remote URL using the Fetch API or from the local file system using the FileSystem API.
 * If the filesystem is available and `env.useCache = true`, the file will be downloaded and cached.
 * 
 * @param {string} path_or_repo_id This can be either:
 * - a string, the *model id* of a model repo on huggingface.co.
 * - a path to a *directory* potentially containing the file.
 * @param {string} filename The name of the file to locate in `path_or_repo`.
 * @param {boolean} [fatal=true] Whether to throw an error if the file is not found.
 * @param {PretrainedOptions} [options] An object containing optional parameters.
 * 
 * @throws Will throw an error if the file is not found and `fatal` is true.
 * @returns {Promise} A Promise that resolves with the file content as a buffer.
 */
export async function getModelFile(path_or_repo_id, filename, fatal = true, options = {}) {

    if (!env.allowLocalModels) {
        // User has disabled local models, so we just make sure other settings are correct.

        if (options.local_files_only) {
            throw Error("Invalid configuration detected: local models are disabled (`env.allowLocalModels=false`) but you have requested to only use local models (`local_files_only=true`).")
        } else if (!env.allowRemoteModels) {
            throw Error("Invalid configuration detected: both local and remote models are disabled. Fix by setting `env.allowLocalModels` or `env.allowRemoteModels` to `true`.")
        }
    }

    // Initiate file retrieval
    dispatchCallback(options.progress_callback, {
        status: 'initiate',
        name: path_or_repo_id,
        file: filename
    })

    // First, check if the a caching backend is available
    // If no caching mechanism available, will download the file every time
    let cache;
    if (!cache && env.useBrowserCache) {
        if (typeof caches === 'undefined') {
            throw Error('Browser cache is not available in this environment.')
        }
        try {
            // In some cases, the browser cache may be visible, but not accessible due to security restrictions.
            // For example, when running an application in an iframe, if a user attempts to load the page in
            // incognito mode, the following error is thrown: `DOMException: Failed to execute 'open' on 'CacheStorage':
            // An attempt was made to break through the security policy of the user agent.`
            // So, instead of crashing, we just ignore the error and continue without using the cache.
            cache = await caches.open('transformers-cache');
        } catch (e) {
            console.warn('An error occurred while opening the browser cache:', e);
        }
    }

    if (!cache && env.useFSCache) {
        // TODO throw error if not available

        // If `cache_dir` is not specified, use the default cache directory
        cache = new FileCache(options.cache_dir ?? env.cacheDir);
    }

    if (!cache && env.useCustomCache) {
        // Allow the user to specify a custom cache system.
        if (!env.customCache) {
            throw Error('`env.useCustomCache=true`, but `env.customCache` is not defined.')
        }

        // Check that the required methods are defined:
        if (!env.customCache.match || !env.customCache.put) {
            throw new Error(
                "`env.customCache` must be an object which implements the `match` and `put` functions of the Web Cache API. " +
                "For more information, see https://developer.mozilla.org/en-US/docs/Web/API/Cache"
            )
        }
        cache = env.customCache;
    }

    const revision = options.revision ?? 'main';

    let requestURL = pathJoin(path_or_repo_id, filename);
    let localPath = pathJoin(env.localModelPath, requestURL);

    let remoteURL = pathJoin(
        env.remoteHost,
        env.remotePathTemplate
            .replaceAll('{model}', path_or_repo_id)
            .replaceAll('{revision}', revision),
        filename
    );

    // Choose cache key for filesystem cache
    // When using the main revision (default), we use the request URL as the cache key.
    // If a specific revision is requested, we account for this in the cache key.
    let fsCacheKey = revision === 'main' ? requestURL : pathJoin(path_or_repo_id, revision, filename);

    /** @type {string} */
    let cacheKey;
    let proposedCacheKey = cache instanceof FileCache ? fsCacheKey : remoteURL;

    // Whether to cache the final response in the end.
    let toCacheResponse = false;

    /** @type {Response|FileResponse|undefined} */
    let response;

    /** @type {boolean} */
    let useDownloadAPI = false;

    if (cache) {
        // A caching system is available, so we try to get the file from it.
        //  1. We first try to get from cache using the local path. In some environments (like deno),
        //     non-URL cache keys are not allowed. In these cases, `response` will be undefined.
        //  2. If no response is found, we try to get from cache using the remote URL or file system cache.
        response = await tryCache(cache, localPath, proposedCacheKey);
    }

    const cacheHit = response !== undefined;

    if (response === undefined) {
        // Caching not available, or file is not cached, so we perform the request

        if (env.allowLocalModels) {
            // Accessing local models is enabled, so we try to get the file locally.
            // If request is a valid HTTP URL, we skip the local file check. Otherwise, we try to get the file locally.
            const isURL = isValidHttpUrl(requestURL);
            if (!isURL) {
                try {
                    response = await getFile(localPath);
                    cacheKey = localPath; // Update the cache key to be the local path
                } catch (e) {
                    // Something went wrong while trying to get the file locally.
                    // NOTE: error handling is done in the next step (since `response` will be undefined)
                    console.warn(`Unable to load from local path "${localPath}": "${e}"`);
                }
            } else if (options.local_files_only) {
                throw new Error(`\`local_files_only=true\`, but attempted to load a remote file from: ${requestURL}.`);
            } else if (!env.allowRemoteModels) {
                throw new Error(`\`env.allowRemoteModels=false\`, but attempted to load a remote file from: ${requestURL}.`);
            } else if (IS_REACT_NATIVE && !cache) {
                throw new Error(`ReactNative cannot load remote model binaries without a cache.`);
            }
        }

        if (response === undefined || response.status === 404) {
            // File not found locally. This means either:
            // - The user has disabled local file access (`env.allowLocalModels=false`)
            // - the path is a valid HTTP url (`response === undefined`)
            // - the path is not a valid HTTP url and the file is not present on the file system or local server (`response.status === 404`)

            if (options.local_files_only || !env.allowRemoteModels) {
                // User requested local files only, but the file is not found locally.
                if (fatal) {
                    throw Error(`\`local_files_only=true\` or \`env.allowRemoteModels=false\` and file was not found locally at "${localPath}".`);
                } else {
                    // File not found, but this file is optional.
                    // TODO in future, cache the response?
                    return null;
                }
            }

            // File not found locally, so we try to download it from the remote server
            if (IS_REACT_NATIVE && getMIME(filename) === 'application/octet-stream') {
                useDownloadAPI = true;
            } else {
                response = await getFile(remoteURL);
                if (response.status !== 200) {
                    return handleError(response.status, remoteURL, fatal);
                }
            }

            // Success! We use the proposed cache key from earlier
            cacheKey = proposedCacheKey;
        }

        // Only cache the response if:
        toCacheResponse =
            cache                              // 1. A caching system is available
            && typeof Response !== 'undefined' // 2. `Response` is defined (i.e., we are in a browser-like environment)
            && response instanceof Response    // 3. result is a `Response` object (i.e., not a `FileResponse`)
            && response.status === 200         // 4. request was successful (status code 200)
            && !response.isLocal               // 5. Not read from RN local storage
    }

    // Start downloading
    dispatchCallback(options.progress_callback, {
        status: 'download',
        name: path_or_repo_id,
        file: filename
    })

<<<<<<< HEAD
    if (useDownloadAPI) {
        const cachePath = path.join(options.cache_dir ?? env.cacheDir, cacheKey);
        await downloadFile(remoteURL, cachePath, data => {
            dispatchCallback(options.progress_callback, {
                status: 'progress',
                ...data,
                name: path_or_repo_id,
                file: filename
            })
        });
        response = await getFile(cachePath);
        if (response.status !== 200) {
            return handleError(response.status, remoteURL, fatal);
        }
    }

    const buffer = await readResponse(response, data => {
=======
    const progressInfo = {
        status: 'progress',
        name: path_or_repo_id,
        file: filename
    }

    /** @type {Uint8Array} */
    let buffer;

    if (!options.progress_callback) {
        // If no progress callback is specified, we can use the `.arrayBuffer()`
        // method to read the response.
        buffer = new Uint8Array(await response.arrayBuffer());

    } else if (
        cacheHit // The item is being read from the cache
        &&
        typeof navigator !== 'undefined' && /firefox/i.test(navigator.userAgent) // We are in Firefox
    ) {
        // Due to bug in Firefox, we cannot display progress when loading from cache.
        // Fortunately, since this should be instantaneous, this should not impact users too much.
        buffer = new Uint8Array(await response.arrayBuffer());

        // For completeness, we still fire the final progress callback
>>>>>>> c9807304
        dispatchCallback(options.progress_callback, {
            ...progressInfo,
            progress: 100,
            loaded: buffer.length,
            total: buffer.length,
        })
    } else {
        buffer = await readResponse(response, data => {
            dispatchCallback(options.progress_callback, {
                ...progressInfo,
                ...data,
            })
        })
    }

    if (
        // Only cache web responses
        // i.e., do not cache FileResponses (prevents duplication)
        toCacheResponse && cacheKey
        &&
        // Check again whether request is in cache. If not, we add the response to the cache
        (await cache.match(cacheKey) === undefined)
    ) {
        // NOTE: We use `new Response(buffer, ...)` instead of `response.clone()` to handle LFS files
        await cache.put(cacheKey, new Response(buffer, {
            headers: response.headers
        }))
            .catch(err => {
                // Do not crash if unable to add to cache (e.g., QuotaExceededError).
                // Rather, log a warning and proceed with execution.
                console.warn(`Unable to add response to browser cache: ${err}.`);
            });

    }

    dispatchCallback(options.progress_callback, {
        status: 'done',
        name: path_or_repo_id,
        file: filename
    });

    // Return file URL if not need decode (e.g. .onnx file)
    if (
        IS_REACT_NATIVE &&
        response.headers.get('content-type') === 'application/octet-stream'
    ) {
        return response.url;
    } else {
        return buffer;
    }
}

/**
 * Fetches a JSON file from a given path and file name.
 *
 * @param {string} modelPath The path to the directory containing the file.
 * @param {string} fileName The name of the file to fetch.
 * @param {boolean} [fatal=true] Whether to throw an error if the file is not found.
 * @param {PretrainedOptions} [options] An object containing optional parameters.
 * @returns {Promise<Object>} The JSON data parsed into a JavaScript object.
 * @throws Will throw an error if the file is not found and `fatal` is true.
 */
export async function getModelJSON(modelPath, fileName, fatal = true, options = {}) {
    let buffer = await getModelFile(modelPath, fileName, fatal, options);
    if (buffer === null) {
        // Return empty object
        return {}
    }

    if (IS_REACT_NATIVE) return JSON.parse(Buffer.from(buffer));

    let decoder = new TextDecoder('utf-8');
    let jsonData = decoder.decode(buffer);
    return JSON.parse(jsonData);
}

/**
 * Read and track progress when reading a Response object
 *
 * @param {any} response The Response object to read
 * @param {function} progress_callback The function to call with progress updates
 * @returns {Promise<Uint8Array>} A Promise that resolves with the Uint8Array buffer
 */
async function readResponse(response, progress_callback) {
<<<<<<< HEAD
    if (IS_REACT_NATIVE) {
        if (
            response.headers.get('content-type') !== 'application/octet-stream' ||
            !response.isLocal
        )
            return await response.arrayBuffer();
        else
            return response.url;
    }
=======
>>>>>>> c9807304

    // Read and track progress when reading a Response object
    const contentLength = response.headers.get('Content-Length');
    if (contentLength === null) {
        console.warn('Unable to determine content-length from response headers. Will expand buffer when needed.')
    }
    let total = parseInt(contentLength ?? '0');
    let buffer = new Uint8Array(total);
    let loaded = 0;

    const reader = response.body.getReader();
    async function read() {
        const { done, value } = await reader.read();
        if (done) return;

        let newLoaded = loaded + value.length;
        if (newLoaded > total) {
            total = newLoaded;

            // Adding the new data will overflow buffer.
            // In this case, we extend the buffer
            let newBuffer = new Uint8Array(total);

            // copy contents
            newBuffer.set(buffer);

            buffer = newBuffer;
        }
        buffer.set(value, loaded)
        loaded = newLoaded;

        const progress = (loaded / total) * 100;

        // Call your function here
        progress_callback({
            progress: progress,
            loaded: loaded,
            total: total,
        })

        return read();
    }

    // Actually read
    await read();

    return buffer;
}

/**
 * Joins multiple parts of a path into a single path, while handling leading and trailing slashes.
 *
 * @param {...string} parts Multiple parts of a path.
 * @returns {string} A string representing the joined path.
 */
function pathJoin(...parts) {
    // https://stackoverflow.com/a/55142565
    parts = parts.map((part, index) => {
        if (index) {
            part = part.replace(new RegExp('^/'), '');
        }
        if (index !== parts.length - 1) {
            part = part.replace(new RegExp('/$'), '');
        }
        return part;
    })
    return parts.join('/');
}<|MERGE_RESOLUTION|>--- conflicted
+++ resolved
@@ -662,36 +662,29 @@
         name: path_or_repo_id,
         file: filename
     })
-
-<<<<<<< HEAD
+  
+    const progressInfo = {
+        status: 'progress',
+        name: path_or_repo_id,
+        file: filename
+    }
+    
+    /** @type {Uint8Array} */
+    let buffer;
+
     if (useDownloadAPI) {
         const cachePath = path.join(options.cache_dir ?? env.cacheDir, cacheKey);
         await downloadFile(remoteURL, cachePath, data => {
             dispatchCallback(options.progress_callback, {
-                status: 'progress',
+                ...progressInfo,
                 ...data,
-                name: path_or_repo_id,
-                file: filename
             })
         });
         response = await getFile(cachePath);
         if (response.status !== 200) {
             return handleError(response.status, remoteURL, fatal);
         }
-    }
-
-    const buffer = await readResponse(response, data => {
-=======
-    const progressInfo = {
-        status: 'progress',
-        name: path_or_repo_id,
-        file: filename
-    }
-
-    /** @type {Uint8Array} */
-    let buffer;
-
-    if (!options.progress_callback) {
+    } else if (!options.progress_callback) {
         // If no progress callback is specified, we can use the `.arrayBuffer()`
         // method to read the response.
         buffer = new Uint8Array(await response.arrayBuffer());
@@ -706,7 +699,6 @@
         buffer = new Uint8Array(await response.arrayBuffer());
 
         // For completeness, we still fire the final progress callback
->>>>>>> c9807304
         dispatchCallback(options.progress_callback, {
             ...progressInfo,
             progress: 100,
@@ -791,7 +783,6 @@
  * @returns {Promise<Uint8Array>} A Promise that resolves with the Uint8Array buffer
  */
 async function readResponse(response, progress_callback) {
-<<<<<<< HEAD
     if (IS_REACT_NATIVE) {
         if (
             response.headers.get('content-type') !== 'application/octet-stream' ||
@@ -801,8 +792,6 @@
         else
             return response.url;
     }
-=======
->>>>>>> c9807304
 
     // Read and track progress when reading a Response object
     const contentLength = response.headers.get('Content-Length');
