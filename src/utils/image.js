
/**
 * @file Helper module for image processing. 
 * 
 * These functions and classes are only used internally, 
 * meaning an end-user shouldn't need to access anything here.
 * 
 * @module utils/image
 */

<<<<<<< HEAD
import fs from 'fs';
import { isString } from './core.js';
=======
>>>>>>> 81f1e5c3
import { getFile } from './hub.js';
import { env } from '../env.js';
import { transpose_data, interpolate_data } from './maths.js';

import encode from 'image-encode';
import decode from 'image-decode';
import { Buffer } from 'buffer';

// Will be empty (or not used) if running in browser or web-worker
import sharp from 'sharp';

const BROWSER_ENV = typeof self !== 'undefined';
const IS_REACT_NATIVE = typeof navigator !== 'undefined' && navigator.product === 'ReactNative';
const WEBWORKER_ENV = BROWSER_ENV && self.constructor.name === 'DedicatedWorkerGlobalScope';

let createCanvasFunction;
let ImageDataClass;
let loadImageFunction;
if (IS_REACT_NATIVE) {
    // Optional Support gcanvas or skia with web polyfill for better performance
    const offscreenCanvasExists = typeof OffscreenCanvas !== 'undefined';
    if (typeof Image !== 'undefined' && (typeof document !== 'undefined' || offscreenCanvasExists)) {
        createCanvasFunction = (/** @type {number} */ width, /** @type {number} */ height) => {
            if (offscreenCanvasExists) {
                return new OffscreenCanvas(width, height);
            } else {
                const canvas = document.createElement('canvas');
                canvas.width = width;
                canvas.height = height;
                return canvas;
            }
        };
        loadImageFunction = async (/**@type {URL|string}*/url) => {
            const info = await new Promise((resolve, reject) => {
                const image = new Image();
                image.onload = () => {
                    const canvas = createCanvasFunction(image.width, image.height);
                    const ctx = canvas.getContext('2d');
                    ctx.drawImage(image, 0, 0);
                    const { data } = ctx.getImageData(0, 0, image.width, image.height);
                    resolve({ data, width: image.width, height: image.height });
                }
                image.onerror = reject;
                image.src = url;
            });
            return new RawImage(info.data, info.width, info.height, 4);
        };
        ImageDataClass = global.ImageData;
    }
} else if (BROWSER_ENV) {
    // Running in browser or web-worker
    createCanvasFunction = (/** @type {number} */ width, /** @type {number} */ height) => {
        if (!self.OffscreenCanvas) {
            throw new Error('OffscreenCanvas not supported by this browser.');
        }
        return new self.OffscreenCanvas(width, height)
    };
    loadImageFunction = self.createImageBitmap;
    ImageDataClass = self.ImageData;

} else if (sharp) {
    // Running in Node.js, electron, or other non-browser environment

    loadImageFunction = async (/**@type {sharp.Sharp}*/img) => {
        const metadata = await img.metadata();
        const rawChannels = metadata.channels;

        let { data, info } = await img.raw().toBuffer({ resolveWithObject: true });

        const newImage = new RawImage(new Uint8ClampedArray(data), info.width, info.height, info.channels);
        if (rawChannels !== undefined && rawChannels !== info.channels) {
            // Make sure the new image has the same number of channels as the input image.
            // This is necessary for grayscale images.
            newImage.convert(rawChannels);
        }
        return newImage;
    }

} else {
    throw new Error('Unable to load image processing library.');
}


// Defined here: https://github.com/python-pillow/Pillow/blob/a405e8406b83f8bfb8916e93971edc7407b8b1ff/src/libImaging/Imaging.h#L262-L268
const RESAMPLING_MAPPING = {
    0: 'nearest',
    1: 'lanczos',
    2: 'bilinear',
    3: 'bicubic',
    4: 'box',
    5: 'hamming',
}

/**
 * Mapping from file extensions to MIME types.
 */
const CONTENT_TYPE_MAP = new Map([
    ['png', 'image/png'],
    ['jpg', 'image/jpeg'],
    ['jpeg', 'image/jpeg'],
    ['gif', 'image/gif'],
]);

export class RawImage {

    /**
     * Create a new `RawImage` object.
     * @param {Uint8ClampedArray|Uint8Array} data The pixel data.
     * @param {number} width The width of the image.
     * @param {number} height The height of the image.
     * @param {1|2|3|4} channels The number of channels.
     */
    constructor(data, width, height, channels) {
        this.data = data;
        this.width = width;
        this.height = height;
        this.channels = channels;
    }

    get size() {
        return [this.width, this.height];
    }

    /**
     * Helper method for reading an image from a variety of input types.
     * @param {RawImage|string|URL} input 
     * @returns The image object.
     * 
     * **Example:** Read image from a URL.
     * ```javascript
     * let image = await RawImage.read('https://huggingface.co/datasets/Xenova/transformers.js-docs/resolve/main/football-match.jpg');
     * // RawImage {
     * //   "data": Uint8ClampedArray [ 25, 25, 25, 19, 19, 19, ... ],
     * //   "width": 800,
     * //   "height": 533,
     * //   "channels": 3
     * // }
     * ```
     */
    static async read(input) {
        if (input instanceof RawImage) {
            return input;
        } else if (typeof input === 'string' || input instanceof URL) {
            return await this.fromURL(input);
        } else {
            throw new Error(`Unsupported input type: ${typeof input}`);
        }
    }


    /**
     * Read an image from a URL or file path.
     * @param {string|URL} url The URL or file path to read the image from.
     * @returns {Promise<RawImage>} The image object.
     */
    static async fromURL(url) {
        if (IS_REACT_NATIVE) {
            if (env.useGCanvas && loadImageFunction) {
                return await loadImageFunction(url);
            } else {
                let response = await getFile(url);
                return this.fromBlob(response);
            }
        } else {
            let response = await getFile(url);
            if (response.status !== 200) {
                throw new Error(`Unable to read image from "${url}" (${response.status} ${response.statusText})`);
            }
            let blob = await response.blob();
            return this.fromBlob(blob);
        }
    }

    /**
     * Helper method to create a new Image from a blob.
     * @param {Blob} blob The blob to read the image from.
     * @returns {Promise<RawImage>} The image object.
     */
    static async fromBlob(blob) {
        if (IS_REACT_NATIVE) {
            const buffer = await blob.arrayBuffer();
            const { data, width, height } = decode(buffer);
            return new RawImage(new Uint8ClampedArray(data), width, height, 4);
        } else if (BROWSER_ENV) {
            // Running in environment with canvas
            let img = await loadImageFunction(blob);

            const ctx = createCanvasFunction(img.width, img.height).getContext('2d');

            // Draw image to context
            ctx.drawImage(img, 0, 0);

            return new this(ctx.getImageData(0, 0, img.width, img.height).data, img.width, img.height, 4);

        } else {
            // Use sharp.js to read (and possible resize) the image.
            let img = sharp(await blob.arrayBuffer());

            return await loadImageFunction(img);
        }
    }

    /**
     * Helper method to create a new Image from a tensor
     * @param {import('./tensor.js').Tensor} tensor 
     */
    static fromTensor(tensor, channel_format = 'CHW') {
        if (channel_format === 'CHW') {
            tensor = tensor.transpose(1, 2, 0);
        } else if (channel_format === 'HWC') {
            // Do nothing
        } else {
            throw new Error(`Unsupported channel format: ${channel_format}`);
        }
        if (!(tensor.data instanceof Uint8ClampedArray || tensor.data instanceof Uint8Array)) {
            throw new Error(`Unsupported tensor type: ${tensor.type}`);
        }
        switch (tensor.dims[2]) {
            case 1:
            case 2:
            case 3:
            case 4:
                return new RawImage(tensor.data, tensor.dims[1], tensor.dims[0], tensor.dims[2]);
            default:
                throw new Error(`Unsupported number of channels: ${tensor.dims[2]}`);
        }
    }

    /**
     * Convert the image to grayscale format.
     * @returns {RawImage} `this` to support chaining.
     */
    grayscale() {
        if (this.channels === 1) {
            return this;
        }

        let newData = new Uint8ClampedArray(this.width * this.height * 1);
        switch (this.channels) {
            case 3: // rgb to grayscale
            case 4: // rgba to grayscale
                for (let i = 0, offset = 0; i < this.data.length; i += this.channels) {
                    const red = this.data[i];
                    const green = this.data[i + 1];
                    const blue = this.data[i + 2];

                    newData[offset++] = Math.round(0.2989 * red + 0.5870 * green + 0.1140 * blue);
                }
                break;
            default:
                throw new Error(`Conversion failed due to unsupported number of channels: ${this.channels}`);
        }
        return this._update(newData, this.width, this.height, 1);
    }

    /**
     * Convert the image to RGB format.
     * @returns {RawImage} `this` to support chaining.
     */
    rgb() {
        if (this.channels === 3) {
            return this;
        }

        let newData = new Uint8ClampedArray(this.width * this.height * 3);

        switch (this.channels) {
            case 1: // grayscale to rgb
                for (let i = 0, offset = 0; i < this.data.length; ++i) {
                    newData[offset++] = this.data[i];
                    newData[offset++] = this.data[i];
                    newData[offset++] = this.data[i];
                }
                break;
            case 4: // rgba to rgb
                for (let i = 0, offset = 0; i < this.data.length; i += 4) {
                    newData[offset++] = this.data[i];
                    newData[offset++] = this.data[i + 1];
                    newData[offset++] = this.data[i + 2];
                }
                break;
            default:
                throw new Error(`Conversion failed due to unsupported number of channels: ${this.channels}`);
        }
        return this._update(newData, this.width, this.height, 3);

    }

    /**
     * Convert the image to RGBA format.
     * @returns {RawImage} `this` to support chaining.
     */
    rgba() {
        if (this.channels === 4) {
            return this;
        }

        let newData = new Uint8ClampedArray(this.width * this.height * 4);

        switch (this.channels) {
            case 1: // grayscale to rgba
                for (let i = 0, offset = 0; i < this.data.length; ++i) {
                    newData[offset++] = this.data[i];
                    newData[offset++] = this.data[i];
                    newData[offset++] = this.data[i];
                    newData[offset++] = 255;
                }
                break;
            case 3: // rgb to rgba
                for (let i = 0, offset = 0; i < this.data.length; i += 3) {
                    newData[offset++] = this.data[i];
                    newData[offset++] = this.data[i + 1];
                    newData[offset++] = this.data[i + 2];
                    newData[offset++] = 255;
                }
                break;
            default:
                throw new Error(`Conversion failed due to unsupported number of channels: ${this.channels}`);
        }

        return this._update(newData, this.width, this.height, 4);
    }

    /**
     * Resize the image to the given dimensions. This method uses the canvas API to perform the resizing.
     * @param {number} width The width of the new image.
     * @param {number} height The height of the new image.
     * @param {Object} options Additional options for resizing.
     * @param {0|1|2|3|4|5|string} [options.resample] The resampling method to use.
     * @returns {Promise<RawImage>} `this` to support chaining.
     */
    async resize(width, height, {
        resample = 2,
    } = {}) {

        // Ensure resample method is a string
        let resampleMethod = RESAMPLING_MAPPING[resample] ?? resample;

        if (IS_REACT_NATIVE) {
            if (createCanvasFunction !== undefined && env.useGCanvas) {
                // Running in environment with canvas
                let canvas = createCanvasFunction(this.width, this.height);
                let ctx = canvas.getContext('2d');
                let imageData = this.toImageData();
                ctx.putImageData(imageData, 0, 0);
                ctx.drawImage(canvas, 0, 0, this.width, this.height, 0, 0, width, height);
                let newImageData = ctx.getImageData(0, 0, width, height);
                const resized = new RawImage(newImageData.data, width, height, 4);
                return resized.convert(this.channels);
            } else {
                // Running in environment without canvas
                // WHC -> CHW
                const [trsnsposed] = transpose_data(
                    this.data,
                    [this.width, this.height, this.channels],
                    [2, 0, 1]
                );
                const resized = interpolate_data(
                    trsnsposed,
                    [this.channels, this.height, this.width],
                    [height, width]
                );
                // CHW -> WHC
                const [newData] = transpose_data(
                    resized,
                    [this.channels, height, width],
                    [1, 2, 0]
                );
                return new RawImage(newData, width, height, this.channels);
            }
        } else if (BROWSER_ENV) {
            // TODO use `resample` in browser environment

            // Store number of channels before resizing
            let numChannels = this.channels;

            // Create canvas object for this image
            let canvas = this.toCanvas();

            // Actually perform resizing using the canvas API
            const ctx = createCanvasFunction(width, height).getContext('2d');

            // Draw image to context, resizing in the process
            ctx.drawImage(canvas, 0, 0, width, height);

            // Create image from the resized data
            let resizedImage = new RawImage(ctx.getImageData(0, 0, width, height).data, width, height, 4);

            // Convert back so that image has the same number of channels as before
            return resizedImage.convert(numChannels);

        } else {
            // Create sharp image from raw data, and resize
            let img = this.toSharp();

            switch (resampleMethod) {
                case 'box':
                case 'hamming':
                    if (resampleMethod === 'box' || resampleMethod === 'hamming') {
                        console.warn(`Resampling method ${resampleMethod} is not yet supported. Using bilinear instead.`);
                        resampleMethod = 'bilinear';
                    }

                case 'nearest':
                case 'bilinear':
                case 'bicubic':
                    // Perform resizing using affine transform. 
                    // This matches how the python Pillow library does it.
                    img = img.affine([width / this.width, 0, 0, height / this.height], {
                        interpolator: resampleMethod
                    });
                    break;

                case 'lanczos':
                    // https://github.com/python-pillow/Pillow/discussions/5519
                    // https://github.com/lovell/sharp/blob/main/docs/api-resize.md
                    img = img.resize({
                        width, height,
                        fit: 'fill',
                        kernel: 'lanczos3', // PIL Lanczos uses a kernel size of 3 
                    });
                    break;

                default:
                    throw new Error(`Resampling method ${resampleMethod} is not supported.`);
            }

            return await loadImageFunction(img);
        }

    }

    async pad([left, right, top, bottom]) {
        left = Math.max(left, 0);
        right = Math.max(right, 0);
        top = Math.max(top, 0);
        bottom = Math.max(bottom, 0);

        if (left === 0 && right === 0 && top === 0 && bottom === 0) {
            // No padding needed
            return this;
        }

        if (IS_REACT_NATIVE) {
            if (createCanvasFunction !== undefined && env.useGCanvas) {
                // Running in environment with canvas
                let newWidth = this.width + left + right;
                let newHeight = this.height + top + bottom;
                let canvas = createCanvasFunction(newWidth, newHeight);
                let ctx = canvas.getContext('2d');
                let imageData = this.toImageData();
                ctx.putImageData(imageData, left, top);
                let newImageData = ctx.getImageData(0, 0, newWidth, newHeight);
                const padded = new RawImage(newImageData.data, newWidth, newHeight, 4);
                return padded.convert(this.channels);
            } else {
                // Running in environment without canvas
                const channels = this.channels;
                const data = this.data;
                const width = this.width + left + right;
                const height = this.height + top + bottom;
                const paddedData = new Uint8ClampedArray(width * height * channels);
                for (let i = 0; i < data.length; i += channels) {
                    const x = Math.floor(i / channels) % this.width;
                    const y = Math.floor(i / channels / this.width);
                    const pixelIndex = (y * width + x) * channels;
                    for (let j = 0; j < channels; j++) {
                        paddedData[pixelIndex + j] = data[i + j];
                    }
                }
                return new RawImage(paddedData, width, height, channels);
            }

        } else if (BROWSER_ENV) {
            // Store number of channels before padding
            let numChannels = this.channels;

            // Create canvas object for this image
            let canvas = this.toCanvas();

            let newWidth = this.width + left + right;
            let newHeight = this.height + top + bottom;

            // Create a new canvas of the desired size.
            const ctx = createCanvasFunction(newWidth, newHeight).getContext('2d');

            // Draw image to context, padding in the process
            ctx.drawImage(canvas,
                0, 0, this.width, this.height,
                left, top, newWidth, newHeight
            );

            // Create image from the padded data
            let paddedImage = new RawImage(
                ctx.getImageData(0, 0, newWidth, newHeight).data,
                newWidth, newHeight, 4);

            // Convert back so that image has the same number of channels as before
            return paddedImage.convert(numChannels);

        } else {
            let img = this.toSharp().extend({ left, right, top, bottom });
            return await loadImageFunction(img);
        }
    }

    async crop([x_min, y_min, x_max, y_max]) {
        // Ensure crop bounds are within the image
        x_min = Math.max(x_min, 0);
        y_min = Math.max(y_min, 0);
        x_max = Math.min(x_max, this.width - 1);
        y_max = Math.min(y_max, this.height - 1);

        // Do nothing if the crop is the entire image
        if (x_min === 0 && y_min === 0 && x_max === this.width - 1 && y_max === this.height - 1) {
            return this;
        }

        const crop_width = x_max - x_min + 1;
        const crop_height = y_max - y_min + 1;

        if (BROWSER_ENV) {
            // Store number of channels before resizing
            const numChannels = this.channels;

            // Create canvas object for this image
            const canvas = this.toCanvas();

            // Create a new canvas of the desired size. This is needed since if the 
            // image is too small, we need to pad it with black pixels.
            const ctx = createCanvasFunction(crop_width, crop_height).getContext('2d');

            // Draw image to context, cropping in the process
            ctx.drawImage(canvas,
                x_min, y_min, crop_width, crop_height,
                0, 0, crop_width, crop_height
            );

            // Create image from the resized data
            const resizedImage = new RawImage(ctx.getImageData(0, 0, crop_width, crop_height).data, crop_width, crop_height, 4);

            // Convert back so that image has the same number of channels as before
            return resizedImage.convert(numChannels);

        } else {
            // Create sharp image from raw data
            const img = this.toSharp().extract({
                left: x_min,
                top: y_min,
                width: crop_width,
                height: crop_height,
            });

            return await loadImageFunction(img);
        }

    }

    async center_crop(crop_width, crop_height) {
        // If the image is already the desired size, return it
        if (this.width === crop_width && this.height === crop_height) {
            return this;
        }

        // Determine bounds of the image in the new canvas
        let width_offset = (this.width - crop_width) / 2;
        let height_offset = (this.height - crop_height) / 2;

        if (IS_REACT_NATIVE) {
            if (createCanvasFunction !== undefined && env.useGCanvas) {
                // Running in environment with canvas
                let canvas = createCanvasFunction(crop_width, crop_height);
                let ctx = canvas.getContext('2d');
                let imageData = this.toImageData();
                ctx.putImageData(imageData, -width_offset, -height_offset);
                let newImageData = ctx.getImageData(0, 0, crop_width, crop_height);
                const cropped = new RawImage(newImageData.data, crop_width, crop_height, 4);
                return cropped.convert(this.channels);
            } else {
                // Running in environment without canvas
                let channels = this.channels;
                let data = this.data;
                let croppedData = new Uint8ClampedArray(crop_width * crop_height * channels);
                for (let i = 0; i < croppedData.length; i += channels) {
                    const x = Math.floor(i / channels) % crop_width;
                    const y = Math.floor(i / channels / crop_width);
                    const pixelIndex = ((y + height_offset) * this.width + (x + width_offset)) * channels;
                    for (let j = 0; j < channels; j++) {
                        croppedData[i + j] = data[pixelIndex + j];
                    }
                }
                return new RawImage(croppedData, crop_width, crop_height, channels);
            }
        } else if (BROWSER_ENV) {
            // Store number of channels before resizing
            let numChannels = this.channels;

            // Create canvas object for this image
            let canvas = this.toCanvas();

            // Create a new canvas of the desired size. This is needed since if the 
            // image is too small, we need to pad it with black pixels.
            const ctx = createCanvasFunction(crop_width, crop_height).getContext('2d');

            let sourceX = 0;
            let sourceY = 0;
            let destX = 0;
            let destY = 0;

            if (width_offset >= 0) {
                sourceX = width_offset;
            } else {
                destX = -width_offset;
            }

            if (height_offset >= 0) {
                sourceY = height_offset;
            } else {
                destY = -height_offset;
            }

            // Draw image to context, cropping in the process
            ctx.drawImage(canvas,
                sourceX, sourceY, crop_width, crop_height,
                destX, destY, crop_width, crop_height
            );

            // Create image from the resized data
            let resizedImage = new RawImage(ctx.getImageData(0, 0, crop_width, crop_height).data, crop_width, crop_height, 4);

            // Convert back so that image has the same number of channels as before
            return resizedImage.convert(numChannels);

        } else {
            // Create sharp image from raw data
            let img = this.toSharp();

            if (width_offset >= 0 && height_offset >= 0) {
                // Cropped image lies entirely within the original image
                img = img.extract({
                    left: Math.floor(width_offset),
                    top: Math.floor(height_offset),
                    width: crop_width,
                    height: crop_height,
                })
            } else if (width_offset <= 0 && height_offset <= 0) {
                // Cropped image lies entirely outside the original image,
                // so we add padding
                let top = Math.floor(-height_offset);
                let left = Math.floor(-width_offset);
                img = img.extend({
                    top: top,
                    left: left,

                    // Ensures the resulting image has the desired dimensions
                    right: crop_width - this.width - left,
                    bottom: crop_height - this.height - top,
                });
            } else {
                // Cropped image lies partially outside the original image.
                // We first pad, then crop.

                let y_padding = [0, 0];
                let y_extract = 0;
                if (height_offset < 0) {
                    y_padding[0] = Math.floor(-height_offset);
                    y_padding[1] = crop_height - this.height - y_padding[0];
                } else {
                    y_extract = Math.floor(height_offset);
                }

                let x_padding = [0, 0];
                let x_extract = 0;
                if (width_offset < 0) {
                    x_padding[0] = Math.floor(-width_offset);
                    x_padding[1] = crop_width - this.width - x_padding[0];
                } else {
                    x_extract = Math.floor(width_offset);
                }

                img = img.extend({
                    top: y_padding[0],
                    bottom: y_padding[1],
                    left: x_padding[0],
                    right: x_padding[1],
                }).extract({
                    left: x_extract,
                    top: y_extract,
                    width: crop_width,
                    height: crop_height,
                })
            }

            return await loadImageFunction(img);
        }
    }

    toImageData() {
        if (IS_REACT_NATIVE && ImageDataClass === undefined)
            throw new Error('toImageData is not supported');
        // Clone, and convert data to RGBA before create ImageData object.
        // This is because the ImageData API only supports RGBA
        let cloned = this.clone().rgba();

        return new ImageDataClass(cloned.data, cloned.width, cloned.height);
    }

    async toBlob(type = 'image/png', quality = 1) {
        if (!BROWSER_ENV) {
            throw new Error('toBlob() is only supported in browser environments.')
        }

        const canvas = this.toCanvas();
        return await canvas.convertToBlob({ type, quality });
    }

    toCanvas() {
        if (!createCanvasFunction) {
            throw new Error('toCanvas() is only supported in browser environments.')
        }

        // Clone, and convert data to RGBA before drawing to canvas.
        // This is because the canvas API only supports RGBA
        let cloned = this.clone().rgba();

        // Create canvas object for the cloned image
        let clonedCanvas = createCanvasFunction(cloned.width, cloned.height);

        // Draw image to context
        let data = new ImageDataClass(cloned.data, cloned.width, cloned.height);
        clonedCanvas.getContext('2d').putImageData(data, 0, 0);

        return clonedCanvas;
    }

    /**
     * Helper method to update the image data.
     * @param {Uint8ClampedArray} data The new image data.
     * @param {number} width The new width of the image.
     * @param {number} height The new height of the image.
     * @param {1|2|3|4|null} [channels] The new number of channels of the image.
     * @private
     */
    _update(data, width, height, channels = null) {
        this.data = data;
        this.width = width;
        this.height = height;
        if (channels !== null) {
            this.channels = channels;
        }
        return this;
    }

    /**
     * Clone the image
     * @returns {RawImage} The cloned image
     */
    clone() {
        return new RawImage(this.data.slice(), this.width, this.height, this.channels);
    }

    /**
     * Helper method for converting image to have a certain number of channels
     * @param {number} numChannels The number of channels. Must be 1, 3, or 4.
     * @returns {RawImage} `this` to support chaining.
     */
    convert(numChannels) {
        if (this.channels === numChannels) return this; // Already correct number of channels

        switch (numChannels) {
            case 1:
                this.grayscale();
                break;
            case 3:
                this.rgb();
                break;
            case 4:
                this.rgba();
                break;
            default:
                throw new Error(`Conversion failed due to unsupported number of channels: ${this.channels}`);
        }
        return this;
    }

    /**
     * Save the image to the given path.
     * @param {string} path The path to save the image to.
     */
    async save(path) {
        const extension = path.split('.').pop().toLowerCase();
        const mime = this._CONTENT_TYPE_MAP[extension] ?? 'image/png';

        if (IS_REACT_NATIVE) {
            const buf = Buffer.from(encode(this.rgba().data, mime));
            await fs.writeFile(path, buf.toString('base64'), 'base64');
        } else if (BROWSER_ENV) {
            if (WEBWORKER_ENV) {
                throw new Error('Unable to save an image from a Web Worker.')
            }

            const extension = path.split('.').pop().toLowerCase();
            const mime = CONTENT_TYPE_MAP.get(extension) ?? 'image/png';

            // Convert image to Blob
            const blob = await this.toBlob(mime);

            // Convert the canvas content to a data URL
            const dataURL = URL.createObjectURL(blob);

            // Create an anchor element with the data URL as the href attribute
            const downloadLink = document.createElement('a');
            downloadLink.href = dataURL;

            // Set the download attribute to specify the desired filename for the downloaded image
            downloadLink.download = path;

            // Trigger the download
            downloadLink.click();

            // Clean up: remove the anchor element from the DOM
            downloadLink.remove();

        } else if (!env.useFS) {
            throw new Error('Unable to save the image because filesystem is disabled in this environment.')

        } else {
            const img = this.toSharp();
            return await img.toFile(path);
        }
    }

    toSharp() {
        if (BROWSER_ENV) {
            throw new Error('toSharp() is only supported in server-side environments.')
        }

        return sharp(this.data, {
            raw: {
                width: this.width,
                height: this.height,
                channels: this.channels
            }
        });
    }
}<|MERGE_RESOLUTION|>--- conflicted
+++ resolved
@@ -8,11 +8,7 @@
  * @module utils/image
  */
 
-<<<<<<< HEAD
 import fs from 'fs';
-import { isString } from './core.js';
-=======
->>>>>>> 81f1e5c3
 import { getFile } from './hub.js';
 import { env } from '../env.js';
 import { transpose_data, interpolate_data } from './maths.js';
