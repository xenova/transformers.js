/**
 * @file Pipelines provide a high-level, easy to use, API for running machine learning models.
 * 
 * **Example:** Instantiate pipeline using the `pipeline` function.
 * ```javascript
 * import { pipeline } from '@xenova/transformers';
 * 
 * const classifier = await pipeline('sentiment-analysis');
 * const output = await classifier('I love transformers!');
 * // [{'label': 'POSITIVE', 'score': 0.999817686}]
 * ```
 * 
 * @module pipelines
 */

import {
    AutoTokenizer,
    PreTrainedTokenizer,
} from './tokenizers.js';
import {
    AutoModel,
    AutoModelForSequenceClassification,
    AutoModelForAudioClassification,
    AutoModelForTokenClassification,
    AutoModelForQuestionAnswering,
    AutoModelForMaskedLM,
    AutoModelForSeq2SeqLM,
    AutoModelForSpeechSeq2Seq,
    AutoModelForTextToWaveform,
    AutoModelForTextToSpectrogram,
    AutoModelForCTC,
    AutoModelForCausalLM,
    AutoModelForVision2Seq,
    AutoModelForImageClassification,
    AutoModelForImageSegmentation,
    AutoModelForSemanticSegmentation,
    AutoModelForObjectDetection,
    AutoModelForZeroShotObjectDetection,
    AutoModelForDocumentQuestionAnswering,
    AutoModelForImageToImage,
    AutoModelForDepthEstimation,
    PreTrainedModel,
} from './models.js';
import {
    AutoProcessor,
    Processor
} from './processors.js';


import {
    Callable,
    dispatchCallback,
    pop,
    product,
} from './utils/core.js';
import {
    softmax,
    max,
    getTopItems,
    round,
} from './utils/maths.js';
import {
    read_audio
} from './utils/audio.js';
import {
    Tensor,
    mean_pooling,
    interpolate,
} from './utils/tensor.js';
import { RawImage } from './utils/image.js';


/**
 * @typedef {string | RawImage | URL} ImageInput
 * @typedef {ImageInput|ImageInput[]} ImagePipelineInputs
 */

/**
 * Prepare images for further tasks.
 * @param {ImagePipelineInputs} images images to prepare.
 * @returns {Promise<RawImage[]>} returns processed images.
 * @private
 */
async function prepareImages(images) {
    if (!Array.isArray(images)) {
        images = [images];
    }

    // Possibly convert any non-images to images
    return await Promise.all(images.map(x => RawImage.read(x)));
}

/**
 * @typedef {string | URL | Float32Array | Float64Array} AudioInput
 * @typedef {AudioInput|AudioInput[]} AudioPipelineInputs
 */

/**
 * Prepare audios for further tasks.
 * @param {AudioPipelineInputs} audios audios to prepare.
 * @param {number} sampling_rate sampling rate of the audios.
 * @returns {Promise<Float32Array[]>} The preprocessed audio data.
 * @private
 */
async function prepareAudios(audios, sampling_rate) {
    if (!Array.isArray(audios)) {
        audios = [audios];
    }

    return await Promise.all(audios.map(x => {
        if (typeof x === 'string' || x instanceof URL) {
            return read_audio(x, sampling_rate);
        } else if (x instanceof Float64Array) {
            return new Float32Array(x);
        }
        return x;
    }));
}

/**
 * @typedef {Object} BoundingBox
 * @property {number} xmin The minimum x coordinate of the bounding box.
 * @property {number} ymin The minimum y coordinate of the bounding box.
 * @property {number} xmax The maximum x coordinate of the bounding box.
 * @property {number} ymax The maximum y coordinate of the bounding box.
 */

/**
 * Helper function to convert list [xmin, xmax, ymin, ymax] into object { "xmin": xmin, ... }
 * @param {number[]} box The bounding box as a list.
 * @param {boolean} asInteger Whether to cast to integers.
 * @returns {BoundingBox} The bounding box as an object.
 * @private
 */
function get_bounding_box(box, asInteger) {
    if (asInteger) {
        box = box.map(x => x | 0);
    }
    const [xmin, ymin, xmax, ymax] = box;

    return { xmin, ymin, xmax, ymax };
}


/**
 * @callback DisposeType Disposes the item.
 * @returns {Promise<void>} A promise that resolves when the item has been disposed.
 * 
 * @typedef {Object} Disposable
 * @property {DisposeType} dispose A promise that resolves when the pipeline has been disposed.
 */

/**
 * The Pipeline class is the class from which all pipelines inherit.
 * Refer to this class for methods shared across different pipelines.
 * @extends Callable
 */
export class Pipeline extends Callable {
    /**
     * Create a new Pipeline.
     * @param {Object} options An object containing the following properties:
     * @param {string} [options.task] The task of the pipeline. Useful for specifying subtasks.
     * @param {PreTrainedModel} [options.model] The model used by the pipeline.
     * @param {PreTrainedTokenizer} [options.tokenizer=null] The tokenizer used by the pipeline (if any).
     * @param {Processor} [options.processor=null] The processor used by the pipeline (if any).
     */
    constructor({ task, model, tokenizer = null, processor = null }) {
        super();
        this.task = task;
        this.model = model;
        this.tokenizer = tokenizer;
        this.processor = processor;
    }

    /** @type {DisposeType} */
    async dispose() {
        await this.model.dispose();
    }
}

/**
 * @typedef {Object} ModelTokenizerConstructorArgs
 * @property {string} task The task of the pipeline. Useful for specifying subtasks.
 * @property {PreTrainedModel} model The model used by the pipeline.
 * @property {PreTrainedTokenizer} tokenizer The tokenizer used by the pipeline.
 * 
 * @typedef {ModelTokenizerConstructorArgs} TextPipelineConstructorArgs An object used to instantiate a text-based pipeline.
 */

/**
 * @typedef {Object} ModelProcessorConstructorArgs
 * @property {string} task The task of the pipeline. Useful for specifying subtasks.
 * @property {PreTrainedModel} model The model used by the pipeline.
 * @property {Processor} processor The processor used by the pipeline.
 * 
 * @typedef {ModelProcessorConstructorArgs} AudioPipelineConstructorArgs An object used to instantiate an audio-based pipeline.
 * @typedef {ModelProcessorConstructorArgs} ImagePipelineConstructorArgs An object used to instantiate an image-based pipeline.
 */


/**
 * @typedef {Object} ModelTokenizerProcessorConstructorArgs
 * @property {string} task The task of the pipeline. Useful for specifying subtasks.
 * @property {PreTrainedModel} model The model used by the pipeline.
 * @property {PreTrainedTokenizer} tokenizer The tokenizer used by the pipeline.
 * @property {Processor} processor The processor used by the pipeline.
 * 
 * @typedef {ModelTokenizerProcessorConstructorArgs} TextAudioPipelineConstructorArgs An object used to instantiate a text- and audio-based pipeline.
 * @typedef {ModelTokenizerProcessorConstructorArgs} TextImagePipelineConstructorArgs An object used to instantiate a text- and image-based pipeline.
 */

/**
 * @typedef {Object} TextClassificationSingle
 * @property {string} label The label predicted.
 * @property {number} score The corresponding probability.
 * @typedef {TextClassificationSingle[]} TextClassificationOutput
 * 
 * @typedef {Object} TextClassificationPipelineOptions Parameters specific to text classification pipelines.
 * @property {number} [topk=1] The number of top predictions to be returned.
 * 
 * @callback TextClassificationPipelineCallback Classify the text(s) given as inputs.
 * @param {string|string[]} texts The input text(s) to be classified.
 * @param {TextClassificationPipelineOptions} [options] The options to use for text classification.
 * @returns {Promise<TextClassificationOutput|TextClassificationOutput[]>} An array or object containing the predicted labels and scores.
 * 
 * @typedef {TextPipelineConstructorArgs & TextClassificationPipelineCallback & Disposable} TextClassificationPipelineType
 */

/**
 * Text classification pipeline using any `ModelForSequenceClassification`.
 *
 * **Example:** Sentiment-analysis w/ `Xenova/distilbert-base-uncased-finetuned-sst-2-english`.
 * ```javascript
 * const classifier = await pipeline('sentiment-analysis', 'Xenova/distilbert-base-uncased-finetuned-sst-2-english');
 * const output = await classifier('I love transformers!');
 * // [{ label: 'POSITIVE', score: 0.999788761138916 }]
 * ```
 * 
 * **Example:** Multilingual sentiment-analysis w/ `Xenova/bert-base-multilingual-uncased-sentiment` (and return top 5 classes).
 * ```javascript
 * const classifier = await pipeline('sentiment-analysis', 'Xenova/bert-base-multilingual-uncased-sentiment');
 * const output = await classifier('Le meilleur film de tous les temps.', { topk: 5 });
 * // [
 * //   { label: '5 stars', score: 0.9610759615898132 },
 * //   { label: '4 stars', score: 0.03323351591825485 },
 * //   { label: '3 stars', score: 0.0036155181005597115 },
 * //   { label: '1 star', score: 0.0011325967498123646 },
 * //   { label: '2 stars', score: 0.0009423971059732139 }
 * // ]
 * ```
 * 
 * **Example:** Toxic comment classification w/ `Xenova/toxic-bert` (and return all classes).
 * ```javascript
 * const classifier = await pipeline('text-classification', 'Xenova/toxic-bert');
 * const output = await classifier('I hate you!', { topk: null });
 * // [
 * //   { label: 'toxic', score: 0.9593140482902527 },
 * //   { label: 'insult', score: 0.16187334060668945 },
 * //   { label: 'obscene', score: 0.03452680632472038 },
 * //   { label: 'identity_hate', score: 0.0223250575363636 },
 * //   { label: 'threat', score: 0.019197041168808937 },
 * //   { label: 'severe_toxic', score: 0.005651099607348442 }
 * // ]
 * ```
 */
export class TextClassificationPipeline extends (/** @type {new (options: TextPipelineConstructorArgs) => TextClassificationPipelineType} */ (Pipeline)) {

    /**
     * Create a new TextClassificationPipeline.
     * @param {TextPipelineConstructorArgs} options An object used to instantiate the pipeline.
     */
    constructor(options) {
        super(options);
    }

    /** @type {TextClassificationPipelineCallback} */
    async _call(texts, {
        topk = 1
    } = {}) {

        // Run tokenization
        const model_inputs = this.tokenizer(texts, {
            padding: true,
            truncation: true,
        });

        // Run model
        const outputs = await this.model(model_inputs)

        // TODO: Use softmax tensor function
        const function_to_apply =
            this.model.config.problem_type === 'multi_label_classification'
                ? batch => batch.sigmoid().data
                : batch => softmax(batch.data); // single_label_classification (default)

        const id2label = this.model.config.id2label;

        const toReturn = [];
        for (const batch of outputs.logits) {
            const output = function_to_apply(batch);
            const scores = getTopItems(output, topk);

            const vals = scores.map(x => ({
                label: id2label[x[0]],
                score: x[1],
            }));
            if (topk === 1) {
                toReturn.push(...vals);
            } else {
                toReturn.push(vals);
            }
        }

        return Array.isArray(texts) || topk === 1 ? /** @type {TextClassificationOutput} */ (toReturn) : /** @type {TextClassificationOutput[]} */ (toReturn)[0];
    }
}

/**
 * @typedef {Object} TokenClassificationSingle
 * @property {string} word The token/word classified. This is obtained by decoding the selected tokens.
 * @property {number} score The corresponding probability for `entity`.
 * @property {string} entity The entity predicted for that token/word.
 * @property {number} index The index of the corresponding token in the sentence.
 * @property {number} [start] The index of the start of the corresponding entity in the sentence.
 * @property {number} [end] The index of the end of the corresponding entity in the sentence.
 * @typedef {TokenClassificationSingle[]} TokenClassificationOutput
 * 
 * @typedef {Object} TokenClassificationPipelineOptions Parameters specific to token classification pipelines.
 * @property {string[]} [ignore_labels] A list of labels to ignore.
 * 
 * @callback TokenClassificationPipelineCallback Classify each token of the text(s) given as inputs.
 * @param {string|string[]} texts One or several texts (or one list of texts) for token classification.
 * @param {TokenClassificationPipelineOptions} [options] The options to use for token classification.
 * @returns {Promise<TokenClassificationOutput|TokenClassificationOutput[]>} The result.
 * 
 * @typedef {TextPipelineConstructorArgs & TokenClassificationPipelineCallback & Disposable} TokenClassificationPipelineType
 */

/**
 * Named Entity Recognition pipeline using any `ModelForTokenClassification`.
 * 
 * **Example:** Perform named entity recognition with `Xenova/bert-base-NER`.
 * ```javascript
 * const classifier = await pipeline('token-classification', 'Xenova/bert-base-NER');
 * const output = await classifier('My name is Sarah and I live in London');
 * // [
 * //   { entity: 'B-PER', score: 0.9980202913284302, index: 4, word: 'Sarah' },
 * //   { entity: 'B-LOC', score: 0.9994474053382874, index: 9, word: 'London' }
 * // ]
 * ```
 * 
 * **Example:** Perform named entity recognition with `Xenova/bert-base-NER` (and return all labels).
 * ```javascript
 * const classifier = await pipeline('token-classification', 'Xenova/bert-base-NER');
 * const output = await classifier('Sarah lives in the United States of America', { ignore_labels: [] });
 * // [
 * //   { entity: 'B-PER', score: 0.9966587424278259, index: 1, word: 'Sarah' },
 * //   { entity: 'O', score: 0.9987385869026184, index: 2, word: 'lives' },
 * //   { entity: 'O', score: 0.9990072846412659, index: 3, word: 'in' },
 * //   { entity: 'O', score: 0.9988298416137695, index: 4, word: 'the' },
 * //   { entity: 'B-LOC', score: 0.9995510578155518, index: 5, word: 'United' },
 * //   { entity: 'I-LOC', score: 0.9990395307540894, index: 6, word: 'States' },
 * //   { entity: 'I-LOC', score: 0.9986724853515625, index: 7, word: 'of' },
 * //   { entity: 'I-LOC', score: 0.9975294470787048, index: 8, word: 'America' }
 * // ]
 * ```
 */
export class TokenClassificationPipeline extends (/** @type {new (options: TextPipelineConstructorArgs) => TokenClassificationPipelineType} */ (Pipeline)) {

    /**
     * Create a new TokenClassificationPipeline.
     * @param {TextPipelineConstructorArgs} options An object used to instantiate the pipeline.
     */
    constructor(options) {
        super(options);
    }

    /** @type {TokenClassificationPipelineCallback} */
    async _call(texts, {
        ignore_labels = ['O'],
    } = {}) {

        const isBatched = Array.isArray(texts);

        // Run tokenization
        const model_inputs = this.tokenizer(isBatched ? texts : [texts], {
            padding: true,
            truncation: true,
        });

        // Run model
        const outputs = await this.model(model_inputs)

        const logits = outputs.logits;
        const id2label = this.model.config.id2label;

        const toReturn = [];
        for (let i = 0; i < logits.dims[0]; ++i) {
            const ids = model_inputs.input_ids[i];
            const batch = logits[i];

            // List of tokens that aren't ignored
            const tokens = [];
            for (let j = 0; j < batch.dims[0]; ++j) {
                const tokenData = batch[j];
                const topScoreIndex = max(tokenData.data)[1];

                const entity = id2label ? id2label[topScoreIndex] : `LABEL_${topScoreIndex}`;
                if (ignore_labels.includes(entity)) {
                    // We predicted a token that should be ignored. So, we skip it.
                    continue;
                }

                // TODO add option to keep special tokens?
                const word = this.tokenizer.decode([ids[j].item()], { skip_special_tokens: true });
                if (word === '') {
                    // Was a special token. So, we skip it.
                    continue;
                }

                const scores = softmax(tokenData.data);

                tokens.push({
                    entity: entity,
                    score: scores[topScoreIndex],
                    index: j,
                    word: word,

                    // TODO: null for now, but will add
                    start: null,
                    end: null,
                });
            }
            toReturn.push(tokens);
        }
        return isBatched ? toReturn : toReturn[0];
    }
}

/**
 * @typedef {Object} QuestionAnsweringOutput
 * @property {number} score The probability associated to the answer.
 * @property {number} [start] The character start index of the answer (in the tokenized version of the input).
 * @property {number} [end] The character end index of the answer (in the tokenized version of the input).
 * @property {string} answer The answer to the question.
 * 
 * @typedef {Object} QuestionAnsweringPipelineOptions Parameters specific to question answering pipelines.
 * @property {number} [topk=1] The number of top answer predictions to be returned.
 * 
 * @callback QuestionAnsweringPipelineCallback Answer the question(s) given as inputs by using the context(s).
 * @param {string|string[]} question One or several question(s) (must be used in conjunction with the `context` argument).
 * @param {string|string[]} context One or several context(s) associated with the question(s) (must be used in conjunction with the `question` argument).
 * @param {QuestionAnsweringPipelineOptions} [options] The options to use for question answering.
 * @returns {Promise<QuestionAnsweringOutput|QuestionAnsweringOutput[]>} An array or object containing the predicted answers and scores.
 * 
 * @typedef {TextPipelineConstructorArgs & QuestionAnsweringPipelineCallback & Disposable} QuestionAnsweringPipelineType
 */

/**
 * Question Answering pipeline using any `ModelForQuestionAnswering`.
 * 
 * **Example:** Run question answering with `Xenova/distilbert-base-uncased-distilled-squad`.
 * ```javascript
 * const answerer = await pipeline('question-answering', 'Xenova/distilbert-base-uncased-distilled-squad');
 * const question = 'Who was Jim Henson?';
 * const context = 'Jim Henson was a nice puppet.';
 * const output = await answerer(question, context);
 * // {
 * //   answer: "a nice puppet",
 * //   score: 0.5768911502526741
 * // }
 * ```
 */
export class QuestionAnsweringPipeline extends (/** @type {new (options: TextPipelineConstructorArgs) => QuestionAnsweringPipelineType} */ (Pipeline)) {

    /**
     * Create a new QuestionAnsweringPipeline.
     * @param {TextPipelineConstructorArgs} options An object used to instantiate the pipeline.
     */
    constructor(options) {
        super(options);
    }

    /** @type {QuestionAnsweringPipelineCallback} */
    async _call(question, context, {
        topk = 1
    } = {}) {

        // Run tokenization
        const inputs = this.tokenizer(question, {
            text_pair: context,
            padding: true,
            truncation: true,
        });

        const output = await this.model(inputs);

        /** @type {QuestionAnsweringOutput[]} */
        const toReturn = [];
        for (let j = 0; j < output.start_logits.dims[0]; ++j) {
            const ids = inputs.input_ids[j];
            const sepIndex = ids.indexOf(this.tokenizer.sep_token_id);

            const s1 = Array.from(softmax(output.start_logits[j].data))
                .map((x, i) => [x, i])
                .filter(x => x[1] > sepIndex);
            const e1 = Array.from(softmax(output.end_logits[j].data))
                .map((x, i) => [x, i])
                .filter(x => x[1] > sepIndex);

            const options = product(s1, e1)
                .filter(x => x[0][1] <= x[1][1])
                .map(x => [x[0][1], x[1][1], x[0][0] * x[1][0]])
                .sort((a, b) => b[2] - a[2]);

            for (let k = 0; k < Math.min(options.length, topk); ++k) {
                const [start, end, score] = options[k];

                const answer_tokens = [...ids].slice(start, end + 1)

                const answer = this.tokenizer.decode(answer_tokens, {
                    skip_special_tokens: true,
                });

                // TODO add start and end?
                // NOTE: HF returns character index
                toReturn.push({
                    answer, score
                });
            }
        }

        // Mimic HF's return type based on topk
        return (topk === 1) ? toReturn[0] : toReturn;
    }
}


/**
 * @typedef {Object} FillMaskSingle
 * @property {string} sequence The corresponding input with the mask token prediction.
 * @property {number} score The corresponding probability.
 * @property {number} token The predicted token id (to replace the masked one).
 * @property {string} token_str The predicted token (to replace the masked one).
 * @typedef {FillMaskSingle[]} FillMaskOutput
 * 
 * @typedef {Object} FillMaskPipelineOptions Parameters specific to fill mask pipelines.
 * @property {number} [topk=5] When passed, overrides the number of predictions to return.
 * 
 * @callback FillMaskPipelineCallback Fill the masked token in the text(s) given as inputs.
 * @param {string|string[]} texts One or several texts (or one list of prompts) with masked tokens.
 * @param {FillMaskPipelineOptions} [options] The options to use for masked language modelling.
 * @returns {Promise<FillMaskOutput|FillMaskOutput[]>} An array of objects containing the score, predicted token, predicted token string,
 * and the sequence with the predicted token filled in, or an array of such arrays (one for each input text).
 * If only one input text is given, the output will be an array of objects.
 * @throws {Error} When the mask token is not found in the input text.
 * 
 * @typedef {TextPipelineConstructorArgs & FillMaskPipelineCallback & Disposable} FillMaskPipelineType
 */

/**
 * Masked language modeling prediction pipeline using any `ModelWithLMHead`.
 * 
 * **Example:** Perform masked language modelling (a.k.a. "fill-mask") with `Xenova/bert-base-uncased`.
 * ```javascript
 * const unmasker = await pipeline('fill-mask', 'Xenova/bert-base-cased');
 * const output = await unmasker('The goal of life is [MASK].');
 * // [
 * //   { token_str: 'survival', score: 0.06137419492006302, token: 8115, sequence: 'The goal of life is survival.' },
 * //   { token_str: 'love', score: 0.03902450203895569, token: 1567, sequence: 'The goal of life is love.' },
 * //   { token_str: 'happiness', score: 0.03253183513879776, token: 9266, sequence: 'The goal of life is happiness.' },
 * //   { token_str: 'freedom', score: 0.018736306577920914, token: 4438, sequence: 'The goal of life is freedom.' },
 * //   { token_str: 'life', score: 0.01859794743359089, token: 1297, sequence: 'The goal of life is life.' }
 * // ]
 * ```
 * 
 * **Example:** Perform masked language modelling (a.k.a. "fill-mask") with `Xenova/bert-base-cased` (and return top result).
 * ```javascript
 * const unmasker = await pipeline('fill-mask', 'Xenova/bert-base-cased');
 * const output = await unmasker('The Milky Way is a [MASK] galaxy.', { topk: 1 });
 * // [{ token_str: 'spiral', score: 0.6299987435340881, token: 14061, sequence: 'The Milky Way is a spiral galaxy.' }]
 * ```
 */
export class FillMaskPipeline extends (/** @type {new (options: TextPipelineConstructorArgs) => FillMaskPipelineType} */ (Pipeline)) {
<<<<<<< HEAD

    /**
     * Create a new FillMaskPipeline.
     * @param {TextPipelineConstructorArgs} options An object used to instantiate the pipeline.
     */
    constructor(options) {
        super(options);
    }

    /** @type {FillMaskPipelineCallback} */
    async _call(texts, {
        topk = 5
    } = {}) {

        // Run tokenization
        const model_inputs = this.tokenizer(texts, {
            padding: true,
            truncation: true,
        });

        // Run model
        const outputs = await this.model(model_inputs)

=======

    /**
     * Create a new FillMaskPipeline.
     * @param {TextPipelineConstructorArgs} options An object used to instantiate the pipeline.
     */
    constructor(options) {
        super(options);
    }

    /** @type {FillMaskPipelineCallback} */
    async _call(texts, {
        topk = 5
    } = {}) {

        // Run tokenization
        const model_inputs = this.tokenizer(texts, {
            padding: true,
            truncation: true,
        });

        // Run model
        const outputs = await this.model(model_inputs)

>>>>>>> f9e6817f
        const toReturn = [];

        for (let i = 0; i < model_inputs.input_ids.dims[0]; ++i) {
            const ids = model_inputs.input_ids[i];
            const mask_token_index = ids.indexOf(this.tokenizer.mask_token_id)

            if (mask_token_index === -1) {
                throw Error(`Mask token (${this.tokenizer.mask_token}) not found in text.`)
            }
            const logits = outputs.logits[i];
            const itemLogits = logits[mask_token_index];

            const scores = getTopItems(softmax(itemLogits.data), topk);

            toReturn.push(scores.map(x => {
                const sequence = [...ids];
                sequence[mask_token_index] = x[0];

                return {
                    score: x[1],
                    token: x[0],
                    token_str: this.tokenizer.model.vocab[x[0]],
                    sequence: this.tokenizer.decode(sequence, { skip_special_tokens: true }),
                }
            }));
        }
        return Array.isArray(texts) ? toReturn : toReturn[0];
    }
}


/**
 * @typedef {Object} Text2TextGenerationSingle
 * @property {string} generated_text The generated text.
 * @typedef {Text2TextGenerationSingle[]} Text2TextGenerationOutput
 * 
 * @callback Text2TextGenerationPipelineCallback Generate the output text(s) using text(s) given as inputs.
 * @param {string|string[]} texts Input text for the encoder.
 * @param {import('./utils/generation.js').GenerationConfigType} [options] Additional keyword arguments to pass along to the generate method of the model.
 * @returns {Promise<Text2TextGenerationOutput|Text2TextGenerationOutput[]>}
 * 
 * @typedef {TextPipelineConstructorArgs & Text2TextGenerationPipelineCallback & Disposable} Text2TextGenerationPipelineType
 */

/**
 * Text2TextGenerationPipeline class for generating text using a model that performs text-to-text generation tasks.
 * 
 * **Example:** Text-to-text generation w/ `Xenova/LaMini-Flan-T5-783M`.
 * ```javascript
 * const generator = await pipeline('text2text-generation', 'Xenova/LaMini-Flan-T5-783M');
 * const output = await generator('how can I become more healthy?', {
 *   max_new_tokens: 100,
 * });
 * // [{ generated_text: "To become more healthy, you can: 1. Eat a balanced diet with plenty of fruits, vegetables, whole grains, lean proteins, and healthy fats. 2. Stay hydrated by drinking plenty of water. 3. Get enough sleep and manage stress levels. 4. Avoid smoking and excessive alcohol consumption. 5. Regularly exercise and maintain a healthy weight. 6. Practice good hygiene and sanitation. 7. Seek medical attention if you experience any health issues." }]
 * ```
 */
export class Text2TextGenerationPipeline extends (/** @type {new (options: TextPipelineConstructorArgs) => Text2TextGenerationPipelineType} */ (Pipeline)) {
    /** @type {'generated_text'} */
    _key = 'generated_text';

    /**
     * Create a new Text2TextGenerationPipeline.
     * @param {TextPipelineConstructorArgs} options An object used to instantiate the pipeline.
     */
    constructor(options) {
        super(options);
    }

    /** @type {Text2TextGenerationPipelineCallback} */
    async _call(texts, generate_kwargs = {}) {
        if (!Array.isArray(texts)) {
            texts = [texts];
        }


        // Add global prefix, if present
        if (this.model.config.prefix) {
            texts = texts.map(x => this.model.config.prefix + x)
        }

        // Handle task specific params:
        const task_specific_params = this.model.config.task_specific_params
        if (task_specific_params && task_specific_params[this.task]) {
            // Add prefixes, if present
            if (task_specific_params[this.task].prefix) {
                texts = texts.map(x => task_specific_params[this.task].prefix + x)
            }
<<<<<<< HEAD

            // TODO update generation config
        }

        const tokenizer = this.tokenizer;
        const tokenizer_options = {
            padding: true,
            truncation: true,
        }
        let input_ids;
        if (this instanceof TranslationPipeline && '_build_translation_inputs' in tokenizer) {
            // TODO: move to Translation pipeline?
            // Currently put here to avoid code duplication
            // @ts-ignore
            input_ids = tokenizer._build_translation_inputs(texts, tokenizer_options, generate_kwargs).input_ids;

=======

            // TODO update generation config
        }

        const tokenizer = this.tokenizer;
        const tokenizer_options = {
            padding: true,
            truncation: true,
        }
        let input_ids;
        if (this instanceof TranslationPipeline && '_build_translation_inputs' in tokenizer) {
            // TODO: move to Translation pipeline?
            // Currently put here to avoid code duplication
            // @ts-ignore
            input_ids = tokenizer._build_translation_inputs(texts, tokenizer_options, generate_kwargs).input_ids;

>>>>>>> f9e6817f
        } else {
            input_ids = tokenizer(texts, tokenizer_options).input_ids;
        }

        const outputTokenIds = await this.model.generate(input_ids, generate_kwargs);

        return tokenizer.batch_decode(outputTokenIds, {
            skip_special_tokens: true,
        }).map(text => ({ [this._key]: text }));
    }
}


/**
 * @typedef {Object} SummarizationSingle
 * @property {string} summary_text The summary text.
 * @typedef {SummarizationSingle[]} SummarizationOutput
 * 
 * @callback SummarizationPipelineCallback Summarize the text(s) given as inputs.
 * @param {string|string[]} texts One or several articles (or one list of articles) to summarize.
 * @param {import('./utils/generation.js').GenerationConfigType} [options] Additional keyword arguments to pass along to the generate method of the model.
 * @returns {Promise<SummarizationOutput|SummarizationOutput[]>}
 * 
 * @typedef {TextPipelineConstructorArgs & SummarizationPipelineCallback & Disposable} SummarizationPipelineType
 */

/**
 * A pipeline for summarization tasks, inheriting from Text2TextGenerationPipeline.
 * 
 * **Example:** Summarization w/ `Xenova/distilbart-cnn-6-6`.
 * ```javascript
 * const generator = await pipeline('summarization', 'Xenova/distilbart-cnn-6-6');
 * const text = 'The tower is 324 metres (1,063 ft) tall, about the same height as an 81-storey building, ' +
 *   'and the tallest structure in Paris. Its base is square, measuring 125 metres (410 ft) on each side. ' +
 *   'During its construction, the Eiffel Tower surpassed the Washington Monument to become the tallest ' +
 *   'man-made structure in the world, a title it held for 41 years until the Chrysler Building in New ' +
 *   'York City was finished in 1930. It was the first structure to reach a height of 300 metres. Due to ' +
 *   'the addition of a broadcasting aerial at the top of the tower in 1957, it is now taller than the ' +
 *   'Chrysler Building by 5.2 metres (17 ft). Excluding transmitters, the Eiffel Tower is the second ' +
 *   'tallest free-standing structure in France after the Millau Viaduct.';
 * const output = await generator(text, {
 *   max_new_tokens: 100,
 * });
 * // [{ summary_text: ' The Eiffel Tower is about the same height as an 81-storey building and the tallest structure in Paris. It is the second tallest free-standing structure in France after the Millau Viaduct.' }]
 * ```
 */
export class SummarizationPipeline extends (/** @type {new (options: TextPipelineConstructorArgs) => SummarizationPipelineType} */ (/** @type {any} */ (Text2TextGenerationPipeline))) {
    /** @type {'summary_text'} */
    _key = 'summary_text';

    /**
     * Create a new SummarizationPipeline.
     * @param {TextPipelineConstructorArgs} options An object used to instantiate the pipeline.
     */
    constructor(options) {
        super(options);
    }
}


/**
 * @typedef {Object} TranslationSingle
 * @property {string} translation_text The translated text.
 * @typedef {TranslationSingle[]} TranslationOutput
 * 
 * @callback TranslationPipelineCallback Translate the text(s) given as inputs.
 * @param {string|string[]} texts Texts to be translated.
 * @param {import('./utils/generation.js').GenerationConfigType} [options] Additional keyword arguments to pass along to the generate method of the model.
 * @returns {Promise<TranslationOutput|TranslationOutput[]>}
 * 
 * @typedef {TextPipelineConstructorArgs & TranslationPipelineCallback & Disposable} TranslationPipelineType
 */

/**
 * Translates text from one language to another.
 * 
 * **Example:** Multilingual translation w/ `Xenova/nllb-200-distilled-600M`.
 * 
 * See [here](https://github.com/facebookresearch/flores/blob/main/flores200/README.md#languages-in-flores-200)
 * for the full list of languages and their corresponding codes.
 * 
 * ```javascript
 * const translator = await pipeline('translation', 'Xenova/nllb-200-distilled-600M');
 * const output = await translator('जीवन एक चॉकलेट बॉक्स की तरह है।', {
 *   src_lang: 'hin_Deva', // Hindi
 *   tgt_lang: 'fra_Latn', // French
 * });
 * // [{ translation_text: 'La vie est comme une boîte à chocolat.' }]
 * ```
 * 
 * **Example:** Multilingual translation w/ `Xenova/m2m100_418M`.
 * 
 * See [here](https://huggingface.co/facebook/m2m100_418M#languages-covered)
 * for the full list of languages and their corresponding codes.
 * 
 * ```javascript
 * const translator = await pipeline('translation', 'Xenova/m2m100_418M');
 * const output = await translator('生活就像一盒巧克力。', {
 *   src_lang: 'zh', // Chinese
 *   tgt_lang: 'en', // English
 * });
 * // [{ translation_text: 'Life is like a box of chocolate.' }]
 * ```
 * 
 * **Example:** Multilingual translation w/ `Xenova/mbart-large-50-many-to-many-mmt`.
 * 
 * See [here](https://huggingface.co/facebook/mbart-large-50-many-to-many-mmt#languages-covered)
 * for the full list of languages and their corresponding codes.
 * 
 * ```javascript
 * const translator = await pipeline('translation', 'Xenova/mbart-large-50-many-to-many-mmt');
 * const output = await translator('संयुक्त राष्ट्र के प्रमुख का कहना है कि सीरिया में कोई सैन्य समाधान नहीं है', {
 *   src_lang: 'hi_IN', // Hindi
 *   tgt_lang: 'fr_XX', // French
 * });
 * // [{ translation_text: 'Le chef des Nations affirme qu 'il n 'y a military solution in Syria.' }]
 * ```
 */
export class TranslationPipeline extends (/** @type {new (options: TextPipelineConstructorArgs) => TranslationPipelineType} */ (/** @type {any} */ (Text2TextGenerationPipeline))) {
    /** @type {'translation_text'} */
    _key = 'translation_text';

    /**
     * Create a new TranslationPipeline.
     * @param {TextPipelineConstructorArgs} options An object used to instantiate the pipeline.
     */
    constructor(options) {
        super(options);
    }
}


/**
 * @typedef {Object} TextGenerationSingle
 * @property {string} generated_text The generated text.
 * @typedef {TextGenerationSingle[]} TextGenerationOutput
 * 
 * @typedef {Object} TextGenerationSpecificParams Parameters specific to text-generation pipelines.
 * @property {boolean} [add_special_tokens] Whether or not to add special tokens when tokenizing the sequences.
 * @typedef {import('./utils/generation.js').GenerationConfigType & TextGenerationSpecificParams} TextGenerationConfig
 * 
 * @callback TextGenerationPipelineCallback Complete the prompt(s) given as inputs.
 * @param {string|string[]} texts One or several prompts (or one list of prompts) to complete.
 * @param {TextGenerationConfig} [options] Additional keyword arguments to pass along to the generate method of the model.
 * @returns {Promise<TextGenerationOutput|TextGenerationOutput[]>} An array or object containing the generated texts.
 * 
 * @typedef {TextPipelineConstructorArgs & TextGenerationPipelineCallback & Disposable} TextGenerationPipelineType
 */

/**
 * Language generation pipeline using any `ModelWithLMHead` or `ModelForCausalLM`.
 * This pipeline predicts the words that will follow a specified text prompt.
 * NOTE: For the full list of generation parameters, see [`GenerationConfig`](./utils/generation#module_utils/generation.GenerationConfig).
 * 
 * **Example:** Text generation with `Xenova/distilgpt2` (default settings).
 * ```javascript
 * const generator = await pipeline('text-generation', 'Xenova/distilgpt2');
 * const text = 'I enjoy walking with my cute dog,';
 * const output = await generator(text);
 * // [{ generated_text: "I enjoy walking with my cute dog, and I love to play with the other dogs." }]
 * ```
 * 
 * **Example:** Text generation with `Xenova/distilgpt2` (custom settings).
 * ```javascript
 * const generator = await pipeline('text-generation', 'Xenova/distilgpt2');
 * const text = 'Once upon a time, there was';
 * const output = await generator(text, {
 *   temperature: 2,
 *   max_new_tokens: 10,
 *   repetition_penalty: 1.5,
 *   no_repeat_ngram_size: 2,
 *   num_beams: 2,
 *   num_return_sequences: 2,
 * });
 * // [{
 * //   "generated_text": "Once upon a time, there was an abundance of information about the history and activities that"
 * // }, {
 * //   "generated_text": "Once upon a time, there was an abundance of information about the most important and influential"
 * // }]
 * ```
 * 
 * **Example:** Run code generation with `Xenova/codegen-350M-mono`.
 * ```javascript
 * const generator = await pipeline('text-generation', 'Xenova/codegen-350M-mono');
 * const text = 'def fib(n):';
 * const output = await generator(text, {
 *   max_new_tokens: 44,
 * });
 * // [{
 * //   generated_text: 'def fib(n):\n' +
 * //     '    if n == 0:\n' +
 * //     '        return 0\n' +
 * //     '    elif n == 1:\n' +
 * //     '        return 1\n' +
 * //     '    else:\n' +
 * //     '        return fib(n-1) + fib(n-2)\n'
 * // }]
 * ```
 */
export class TextGenerationPipeline extends (/** @type {new (options: TextPipelineConstructorArgs) => TextGenerationPipelineType} */ (Pipeline)) {

    /**
     * Create a new TextGenerationPipeline.
     * @param {TextPipelineConstructorArgs} options An object used to instantiate the pipeline.
     */
    constructor(options) {
        super(options);
    }

    /** @type {TextGenerationPipelineCallback} */
    async _call(texts, generate_kwargs = {}) {

        const isBatched = Array.isArray(texts);
        if (!isBatched) {
            texts = [/** @type {string}*/ (texts)];
        }

        // By default, do not add special tokens
        const add_special_tokens = generate_kwargs.add_special_tokens ?? false;

        this.tokenizer.padding_side = 'left';
        const { input_ids, attention_mask } = this.tokenizer(texts, {
            add_special_tokens,
            padding: true,
            truncation: true,
        });

        const outputTokenIds = await this.model.generate(input_ids, generate_kwargs, null, {
            inputs_attention_mask: attention_mask
        });

        const decoded = this.tokenizer.batch_decode(outputTokenIds, {
            skip_special_tokens: true,
        });

        /** @type {TextGenerationOutput[]} */
        const toReturn = Array.from({ length: texts.length }, _ => []);
        for (let i = 0; i < decoded.length; ++i) {
            const textIndex = Math.floor(i / outputTokenIds.length * texts.length);

            toReturn[textIndex].push({
                generated_text: decoded[i]
            });
        }
        return (!isBatched && toReturn.length === 1) ? toReturn[0] : toReturn;
    }
}

/**
 * @typedef {Object} ZeroShotClassificationOutput
 * @property {string} sequence The sequence for which this is the output.
 * @property {string[]} labels The labels sorted by order of likelihood.
 * @property {number[]} scores The probabilities for each of the labels.
 * 
 * @typedef {Object} ZeroShotClassificationPipelineOptions Parameters specific to zero-shot classification pipelines.
 * @property {string} [hypothesis_template="This example is {}."] The template used to turn each
 * candidate label into an NLI-style hypothesis. The candidate label will replace the {} placeholder.
 * @property {boolean} [multi_label=false] Whether or not multiple candidate labels can be true.
 * If `false`, the scores are normalized such that the sum of the label likelihoods for each sequence
 * is 1. If `true`, the labels are considered independent and probabilities are normalized for each
 * candidate by doing a softmax of the entailment score vs. the contradiction score.
 * 
 * @callback ZeroShotClassificationPipelineCallback Classify the sequence(s) given as inputs.
 * @param {string|string[]} texts The sequence(s) to classify, will be truncated if the model input is too large.
 * @param {string|string[]} candidate_labels The set of possible class labels to classify each sequence into.
 * Can be a single label, a string of comma-separated labels, or a list of labels.
 * @param {ZeroShotClassificationPipelineOptions} [options] The options to use for zero-shot classification.
 * @returns {Promise<ZeroShotClassificationOutput|ZeroShotClassificationOutput[]>} An array or object containing the predicted labels and scores.
 * 
 * @typedef {TextPipelineConstructorArgs & ZeroShotClassificationPipelineCallback & Disposable} ZeroShotClassificationPipelineType
 */

/**
 * NLI-based zero-shot classification pipeline using a `ModelForSequenceClassification`
 * trained on NLI (natural language inference) tasks. Equivalent of `text-classification`
 * pipelines, but these models don't require a hardcoded number of potential classes, they
 * can be chosen at runtime. It usually means it's slower but it is **much** more flexible.
 * 
 * **Example:** Zero shot classification with `Xenova/mobilebert-uncased-mnli`.
 * ```javascript
 * const classifier = await pipeline('zero-shot-classification', 'Xenova/mobilebert-uncased-mnli');
 * const text = 'Last week I upgraded my iOS version and ever since then my phone has been overheating whenever I use your app.';
 * const labels = [ 'mobile', 'billing', 'website', 'account access' ];
 * const output = await classifier(text, labels);
 * // {
 * //   sequence: 'Last week I upgraded my iOS version and ever since then my phone has been overheating whenever I use your app.',
 * //   labels: [ 'mobile', 'website', 'billing', 'account access' ],
 * //   scores: [ 0.5562091040482018, 0.1843621307860853, 0.13942646639336376, 0.12000229877234923 ]
 * // }
 * ```
 * 
 * **Example:** Zero shot classification with `Xenova/nli-deberta-v3-xsmall` (multi-label).
 * ```javascript
 * const classifier = await pipeline('zero-shot-classification', 'Xenova/nli-deberta-v3-xsmall');
 * const text = 'I have a problem with my iphone that needs to be resolved asap!';
 * const labels = [ 'urgent', 'not urgent', 'phone', 'tablet', 'computer' ];
 * const output = await classifier(text, labels, { multi_label: true });
 * // {
 * //   sequence: 'I have a problem with my iphone that needs to be resolved asap!',
 * //   labels: [ 'urgent', 'phone', 'computer', 'tablet', 'not urgent' ],
 * //   scores: [ 0.9958870956360275, 0.9923963400697035, 0.002333537946160235, 0.0015134138567598765, 0.0010699384208377163 ]
 * // }
 * ```
 */
export class ZeroShotClassificationPipeline extends (/** @type {new (options: TextPipelineConstructorArgs) => ZeroShotClassificationPipelineType} */ (Pipeline)) {
    /**
     * Create a new ZeroShotClassificationPipeline.
     * @param {TextPipelineConstructorArgs} options An object used to instantiate the pipeline.
     */
    constructor(options) {
        super(options);

        // Use model config to get label2id mapping
        this.label2id = Object.fromEntries(
            Object.entries((/** @type {any} */(this).model).config.label2id).map(
                ([k, v]) => [k.toLowerCase(), v]
            )
        );

        this.entailment_id = this.label2id['entailment'];
        if (this.entailment_id === undefined) {
            console.warn("Could not find 'entailment' in label2id mapping. Using 2 as entailment_id.");
            this.entailment_id = 2;
        }

        this.contradiction_id = this.label2id['contradiction'] ?? this.label2id['not_entailment'];
        if (this.contradiction_id === undefined) {
            console.warn("Could not find 'contradiction' in label2id mapping. Using 0 as contradiction_id.");
            this.contradiction_id = 0;
        }
    }

    /** @type {ZeroShotClassificationPipelineCallback} */
    async _call(texts, candidate_labels, {
        hypothesis_template = "This example is {}.",
        multi_label = false,
    } = {}) {

        const isBatched = Array.isArray(texts);
        if (!isBatched) {
            texts = [/** @type {string} */ (texts)];
        }
        if (!Array.isArray(candidate_labels)) {
            candidate_labels = [candidate_labels];
        }

        // Insert labels into hypothesis template
        const hypotheses = candidate_labels.map(
            x => hypothesis_template.replace('{}', x)
        );

        // How to perform the softmax over the logits:
        //  - true:  softmax over the entailment vs. contradiction dim for each label independently
        //  - false: softmax the "entailment" logits over all candidate labels
        const softmaxEach = multi_label || candidate_labels.length === 1;

        /** @type {ZeroShotClassificationOutput[]} */
        const toReturn = [];
        for (const premise of texts) {
            const entails_logits = [];

            for (const hypothesis of hypotheses) {
                const inputs = this.tokenizer(premise, {
                    text_pair: hypothesis,
                    padding: true,
                    truncation: true,
                })
                const outputs = await this.model(inputs)

                if (softmaxEach) {
                    entails_logits.push([
                        outputs.logits.data[this.contradiction_id],
                        outputs.logits.data[this.entailment_id]
                    ])
                } else {
                    entails_logits.push(outputs.logits.data[this.entailment_id])
                }
            }

            /** @type {number[]} */
            const scores = softmaxEach
                ? entails_logits.map(x => softmax(x)[1])
                : softmax(entails_logits);

            // Sort by scores (desc) and return scores with indices
            const scores_sorted = scores
                .map((x, i) => [x, i])
                .sort((a, b) => (b[0] - a[0]));

            toReturn.push({
                sequence: premise,
                labels: scores_sorted.map(x => candidate_labels[x[1]]),
                scores: scores_sorted.map(x => x[0]),
            });
        }
        return isBatched ? toReturn : toReturn[0];
    }
}

/**
 * @typedef {Object} FeatureExtractionPipelineOptions Parameters specific to feature extraction pipelines.
 * @property {'none'|'mean'|'cls'} [pooling="none"] The pooling method to use.
 * @property {boolean} [normalize=false] Whether or not to normalize the embeddings in the last dimension.
 * 
 * @callback FeatureExtractionPipelineCallback Extract the features of the input(s).
 * @param {string|string[]} texts One or several texts (or one list of texts) to get the features of.
 * @param {FeatureExtractionPipelineOptions} [options] The options to use for feature extraction.
 * @returns {Promise<Tensor>} The features computed by the model.
 * 
 * @typedef {TextPipelineConstructorArgs & FeatureExtractionPipelineCallback & Disposable} FeatureExtractionPipelineType
 */

/**
 * Feature extraction pipeline using no model head. This pipeline extracts the hidden
 * states from the base transformer, which can be used as features in downstream tasks.
 * 
 * **Example:** Run feature extraction with `bert-base-uncased` (without pooling/normalization).
 * ```javascript
 * const extractor = await pipeline('feature-extraction', 'Xenova/bert-base-uncased', { revision: 'default' });
 * const output = await extractor('This is a simple test.');
 * // Tensor {
 * //   type: 'float32',
 * //   data: Float32Array [0.05939924716949463, 0.021655935794115067, ...],
 * //   dims: [1, 8, 768]
 * // }
 * ```
 * 
 * **Example:** Run feature extraction with `bert-base-uncased` (with pooling/normalization).
 * ```javascript
 * const extractor = await pipeline('feature-extraction', 'Xenova/bert-base-uncased', { revision: 'default' });
 * const output = await extractor('This is a simple test.', { pooling: 'mean', normalize: true });
 * // Tensor {
 * //   type: 'float32',
 * //   data: Float32Array [0.03373778983950615, -0.010106077417731285, ...],
 * //   dims: [1, 768]
 * // }
 * ```
 * 
 * **Example:** Calculating embeddings with `sentence-transformers` models.
 * ```javascript
 * const extractor = await pipeline('feature-extraction', 'Xenova/all-MiniLM-L6-v2');
 * const output = await extractor('This is a simple test.', { pooling: 'mean', normalize: true });
 * // Tensor {
 * //   type: 'float32',
 * //   data: Float32Array [0.09094982594251633, -0.014774246141314507, ...],
 * //   dims: [1, 384]
 * // }
 * ```
 */
export class FeatureExtractionPipeline extends (/** @type {new (options: TextPipelineConstructorArgs) => FeatureExtractionPipelineType} */ (Pipeline)) {
    /**
     * Create a new FeatureExtractionPipeline.
     * @param {TextPipelineConstructorArgs} options An object used to instantiate the pipeline.
     */
    constructor(options) {
        super(options);
    }

    /** @type {FeatureExtractionPipelineCallback} */
    async _call(texts, {
        pooling = /** @type {'none'} */('none'),
        normalize = false,
    } = {}) {

        // Run tokenization
        const model_inputs = this.tokenizer(texts, {
            padding: true,
            truncation: true,
        });

        // Run model
        const outputs = await this.model(model_inputs)

        // TODO: Provide warning to the user that they might be using model which was not exported
        // specifically for feature extraction
        // console.log(this.model.config)
        // console.log(outputs)

        /** @type {Tensor} */
        let result = outputs.last_hidden_state ?? outputs.logits;
        if (pooling === 'none') {
            // Skip pooling
        } else if (pooling === 'mean') {
            result = mean_pooling(result, model_inputs.attention_mask);
        } else if (pooling === 'cls') {
            result = result.slice(null, 0);
        } else {
            throw Error(`Pooling method '${pooling}' not supported.`);
        }

        if (normalize) {
            result = result.normalize(2, -1);
        }

        return result;
    }
}

// TODO
// export class SentenceSimilarityPipeline extends Pipeline {
// }

/**
 * @typedef {Object} AudioClassificationSingle
 * @property {string} label The label predicted.
 * @property {number} score The corresponding probability.
 * @typedef {AudioClassificationSingle[]} AudioClassificationOutput
 * 
 * @typedef {Object} AudioClassificationPipelineOptions Parameters specific to audio classification pipelines.
 * @property {number} [topk=null] The number of top labels that will be returned by the pipeline.
 * If the provided number is `null` or higher than the number of labels available in the model configuration,
 * it will default to the number of labels.
 * 
 * @callback AudioClassificationPipelineCallback Classify the sequence(s) given as inputs.
 * @param {AudioPipelineInputs} audio The input audio file(s) to be classified. The input is either:
 * - `string` or `URL` that is the filename/URL of the audio file, the file will be read at the processor's sampling rate
 * to get the waveform using the [`AudioContext`](https://developer.mozilla.org/en-US/docs/Web/API/AudioContext) API.
 * If `AudioContext` is not available, you should pass the raw waveform in as a Float32Array of shape `(n, )`.
 * - `Float32Array` or `Float64Array` of shape `(n, )`, representing the raw audio at the correct sampling rate (no further check will be done).
 * @param {AudioClassificationPipelineOptions} [options] The options to use for audio classification.
 * @returns {Promise<AudioClassificationOutput|AudioClassificationOutput[]>} An array or object containing the predicted labels and scores.
 * 
 * @typedef {AudioPipelineConstructorArgs & AudioClassificationPipelineCallback & Disposable} AudioClassificationPipelineType
 */

/**
 * Audio classification pipeline using any `AutoModelForAudioClassification`.
 * This pipeline predicts the class of a raw waveform or an audio file.
 * 
 * **Example:** Perform audio classification with `Xenova/wav2vec2-large-xlsr-53-gender-recognition-librispeech`.
 * ```javascript
 * const classifier = await pipeline('audio-classification', 'Xenova/wav2vec2-large-xlsr-53-gender-recognition-librispeech');
 * const url = 'https://huggingface.co/datasets/Xenova/transformers.js-docs/resolve/main/jfk.wav';
 * const output = await classifier(url);
 * // [
 * //   { label: 'male', score: 0.9981542229652405 },
 * //   { label: 'female', score: 0.001845747814513743 }
 * // ]
 * ```
 * 
 * **Example:** Perform audio classification with `Xenova/ast-finetuned-audioset-10-10-0.4593` and return top 4 results.
 * ```javascript
 * const classifier = await pipeline('audio-classification', 'Xenova/ast-finetuned-audioset-10-10-0.4593');
 * const url = 'https://huggingface.co/datasets/Xenova/transformers.js-docs/resolve/main/cat_meow.wav';
 * const output = await classifier(url, { topk: 4 });
 * // [
 * //   { label: 'Meow', score: 0.5617874264717102 },
 * //   { label: 'Cat', score: 0.22365376353263855 },
 * //   { label: 'Domestic animals, pets', score: 0.1141069084405899 },
 * //   { label: 'Animal', score: 0.08985692262649536 },
 * // ]
 * ```
 */
export class AudioClassificationPipeline extends (/** @type {new (options: AudioPipelineConstructorArgs) => AudioClassificationPipelineType} */ (Pipeline)) {

    /**
     * Create a new AudioClassificationPipeline.
     * @param {AudioPipelineConstructorArgs} options An object used to instantiate the pipeline.
     */
    constructor(options) {
        super(options);
    }

    /** @type {AudioClassificationPipelineCallback} */
    async _call(audio, {
        topk = null
    } = {}) {

        const single = !Array.isArray(audio);

        const sampling_rate = this.processor.feature_extractor.config.sampling_rate;
        const preparedAudios = await prepareAudios(audio, sampling_rate);

        const id2label = this.model.config.id2label;

        const toReturn = [];
        for (const aud of preparedAudios) {
            const inputs = await this.processor(aud);
            const output = await this.model(inputs);
            const logits = output.logits[0];

            const scores = getTopItems(softmax(logits.data), topk);

            const vals = scores.map(x => ({
                label: /** @type {string} */ (id2label[x[0]]),
                score: /** @type {number} */ (x[1]),
            }));

            if (topk === 1) {
                toReturn.push(...vals);
            } else {
                toReturn.push(vals);
            }
        }
        return !single || topk === 1 ? /** @type {AudioClassificationOutput} */ (toReturn) : /** @type {AudioClassificationOutput[]} */ (toReturn)[0];
    }
}

/**
 * @typedef {Object} ZeroShotAudioClassificationOutput
 * @property {string} label The label identified by the model. It is one of the suggested `candidate_label`.
 * @property {number} score The score attributed by the model for that label (between 0 and 1).
 * 
 * @typedef {Object} ZeroShotAudioClassificationPipelineOptions Parameters specific to zero-shot audio classification pipelines.
 * @property {string} [hypothesis_template="This is a sound of {}."] The sentence used in conjunction with `candidate_labels`
 * to attempt the audio classification by replacing the placeholder with the candidate_labels.
 * Then likelihood is estimated by using `logits_per_audio`.
 * 
 * @callback ZeroShotAudioClassificationPipelineCallback Classify the sequence(s) given as inputs.
 * @param {AudioPipelineInputs} audio The input audio file(s) to be classified. The input is either:
 * - `string` or `URL` that is the filename/URL of the audio file, the file will be read at the processor's sampling rate
 * to get the waveform using the [`AudioContext`](https://developer.mozilla.org/en-US/docs/Web/API/AudioContext) API.
 * If `AudioContext` is not available, you should pass the raw waveform in as a Float32Array of shape `(n, )`.
 * - `Float32Array` or `Float64Array` of shape `(n, )`, representing the raw audio at the correct sampling rate (no further check will be done).
 * @param {string[]} candidate_labels The candidate labels for this audio.
 * @param {ZeroShotAudioClassificationPipelineOptions} [options] The options to use for zero-shot audio classification.
 * @returns {Promise<ZeroShotAudioClassificationOutput[]|ZeroShotAudioClassificationOutput[][]>} An array of objects containing the predicted labels and scores.
 * 
 * @typedef {TextAudioPipelineConstructorArgs & ZeroShotAudioClassificationPipelineCallback & Disposable} ZeroShotAudioClassificationPipelineType
 */

/**
 * Zero shot audio classification pipeline using `ClapModel`. This pipeline predicts the class of an audio when you
 * provide an audio and a set of `candidate_labels`.
 * 
 * **Example**: Perform zero-shot audio classification with `Xenova/clap-htsat-unfused`.
 * ```javascript
 * const classifier = await pipeline('zero-shot-audio-classification', 'Xenova/clap-htsat-unfused');
 * const audio = 'https://huggingface.co/datasets/Xenova/transformers.js-docs/resolve/main/dog_barking.wav';
 * const candidate_labels = ['dog', 'vaccum cleaner'];
 * const scores = await classifier(audio, candidate_labels);
 * // [
 * //   { score: 0.9993992447853088, label: 'dog' },
 * //   { score: 0.0006007603369653225, label: 'vaccum cleaner' }
 * // ]
 * ```
 */
export class ZeroShotAudioClassificationPipeline extends (/** @type {new (options: TextAudioPipelineConstructorArgs) => ZeroShotAudioClassificationPipelineType} */ (Pipeline)) {

    /**
     * Create a new ZeroShotAudioClassificationPipeline.
     * @param {TextAudioPipelineConstructorArgs} options An object used to instantiate the pipeline.
     */
    constructor(options) {
        super(options);
    }

    /** @type {ZeroShotAudioClassificationPipelineCallback} */
    async _call(audio, candidate_labels, {
        hypothesis_template = "This is a sound of {}."
    } = {}) {

        const single = !Array.isArray(audio);
        if (single) {
            audio = [/** @type {AudioInput} */ (audio)];
        }

<<<<<<< HEAD
        // Insert label into hypothesis template
=======
        // Insert label into hypothesis template 
>>>>>>> f9e6817f
        const texts = candidate_labels.map(
            x => hypothesis_template.replace('{}', x)
        );

        // Run tokenization
        const text_inputs = this.tokenizer(texts, {
            padding: true,
            truncation: true,
        });

        const sampling_rate = this.processor.feature_extractor.config.sampling_rate;
        const preparedAudios = await prepareAudios(audio, sampling_rate);

        const toReturn = [];
        for (const aud of preparedAudios) {
            const audio_inputs = await this.processor(aud);

            // Run model with both text and audio inputs
            const output = await this.model({ ...text_inputs, ...audio_inputs });

            // Compute softmax per audio
            const probs = softmax(output.logits_per_audio.data);

            toReturn.push([...probs].map((x, i) => ({
                score: x,
                label: candidate_labels[i]
            })));
        }
        return single ? toReturn[0] : toReturn;
    }
}

/**
 * @typedef {{stride: number[], input_features: Tensor, is_last: boolean, tokens?: number[], token_timestamps?: number[]}} ChunkCallbackItem
 * @callback ChunkCallback
 * @param {ChunkCallbackItem} chunk The chunk to process.
 */

/**
 * @typedef {Object} Chunk
 * @property {[number, number]} timestamp The start and end timestamp of the chunk in seconds.
 * @property {string} text The recognized text.
 */

/**
 * @typedef {Object} AutomaticSpeechRecognitionOutput
 * @property {string} text The recognized text.
 * @property {Chunk[]} [chunks] When using `return_timestamps`, the `chunks` will become a list
 * containing all the various text chunks identified by the model.
 * 
 * @typedef {Object} AutomaticSpeechRecognitionSpecificParams Parameters specific to automatic-speech-recognition pipelines.
 * @property {boolean|'word'} [kwargs.return_timestamps] Whether to return timestamps or not. Default is `false`.
 * @property {number} [kwargs.chunk_length_s] The length of audio chunks to process in seconds. Default is 0 (no chunking).
 * @property {number} [kwargs.stride_length_s] The length of overlap between consecutive audio chunks in seconds. If not provided, defaults to `chunk_length_s / 6`.
 * @property {ChunkCallback} [kwargs.chunk_callback] Callback function to be called with each chunk processed.
 * @property {boolean} [kwargs.force_full_sequences] Whether to force outputting full sequences or not. Default is `false`.
 * @property {string} [kwargs.language] The source language. Default is `null`, meaning it should be auto-detected. Use this to potentially improve performance if the source language is known.
 * @property {string} [kwargs.task] The task to perform. Default is `null`, meaning it should be auto-detected.
 * @property {number[][]} [kwargs.forced_decoder_ids] A list of pairs of integers which indicates a mapping from generation indices to token indices
 * that will be forced before sampling. For example, [[1, 123]] means the second generated token will always be a token of index 123.
 * @property {number} [num_frames] The number of frames in the input audio.
 * @typedef {import('./utils/generation.js').GenerationConfigType & AutomaticSpeechRecognitionSpecificParams} AutomaticSpeechRecognitionConfig
 * 
 * @callback AutomaticSpeechRecognitionPipelineCallback Transcribe the audio sequence(s) given as inputs to text.
 * @param {AudioPipelineInputs} audio The input audio file(s) to be transcribed. The input is either:
 * - `string` or `URL` that is the filename/URL of the audio file, the file will be read at the processor's sampling rate
 * to get the waveform using the [`AudioContext`](https://developer.mozilla.org/en-US/docs/Web/API/AudioContext) API.
 * If `AudioContext` is not available, you should pass the raw waveform in as a Float32Array of shape `(n, )`.
 * - `Float32Array` or `Float64Array` of shape `(n, )`, representing the raw audio at the correct sampling rate (no further check will be done).
 * @param {AutomaticSpeechRecognitionConfig} [options] Additional keyword arguments to pass along to the generate method of the model.
 * @returns {Promise<AutomaticSpeechRecognitionOutput|AutomaticSpeechRecognitionOutput[]>} An object containing the transcription text and optionally timestamps if `return_timestamps` is `true`.
 * 
 * @typedef {TextAudioPipelineConstructorArgs & AutomaticSpeechRecognitionPipelineCallback & Disposable} AutomaticSpeechRecognitionPipelineType
 */

/**
 * Pipeline that aims at extracting spoken text contained within some audio.
 *
 * **Example:** Transcribe English.
 * ```javascript
 * const transcriber = await pipeline('automatic-speech-recognition', 'Xenova/whisper-tiny.en');
 * const url = 'https://huggingface.co/datasets/Xenova/transformers.js-docs/resolve/main/jfk.wav';
 * const output = await transcriber(url);
 * // { text: " And so my fellow Americans ask not what your country can do for you, ask what you can do for your country." }
 * ```
 * 
 * **Example:** Transcribe English w/ timestamps.
 * ```javascript
 * const transcriber = await pipeline('automatic-speech-recognition', 'Xenova/whisper-tiny.en');
 * const url = 'https://huggingface.co/datasets/Xenova/transformers.js-docs/resolve/main/jfk.wav';
 * const output = await transcriber(url, { return_timestamps: true });
 * // {
 * //   text: " And so my fellow Americans ask not what your country can do for you, ask what you can do for your country."
 * //   chunks: [
 * //     { timestamp: [0, 8],  text: " And so my fellow Americans ask not what your country can do for you" }
 * //     { timestamp: [8, 11], text: " ask what you can do for your country." }
 * //   ]
 * // }
 * ```
 * 
 * **Example:** Transcribe English w/ word-level timestamps.
 * ```javascript
 * const transcriber = await pipeline('automatic-speech-recognition', 'Xenova/whisper-tiny.en');
 * const url = 'https://huggingface.co/datasets/Xenova/transformers.js-docs/resolve/main/jfk.wav';
 * const output = await transcriber(url, { return_timestamps: 'word' });
 * // {
 * //   "text": " And so my fellow Americans ask not what your country can do for you ask what you can do for your country.",
 * //   "chunks": [
 * //     { "text": " And", "timestamp": [0, 0.78] },
 * //     { "text": " so", "timestamp": [0.78, 1.06] },
 * //     { "text": " my", "timestamp": [1.06, 1.46] },
 * //     ...
 * //     { "text": " for", "timestamp": [9.72, 9.92] },
 * //     { "text": " your", "timestamp": [9.92, 10.22] },
 * //     { "text": " country.", "timestamp": [10.22, 13.5] }
 * //   ]
 * // }
 * ```
 * 
 * **Example:** Transcribe French.
 * ```javascript
 * const transcriber = await pipeline('automatic-speech-recognition', 'Xenova/whisper-small');
 * const url = 'https://huggingface.co/datasets/Xenova/transformers.js-docs/resolve/main/french-audio.mp3';
 * const output = await transcriber(url, { language: 'french', task: 'transcribe' });
 * // { text: " J'adore, j'aime, je n'aime pas, je déteste." }
 * ```
 * 
 * **Example:** Translate French to English.
 * ```javascript
 * const transcriber = await pipeline('automatic-speech-recognition', 'Xenova/whisper-small');
 * const url = 'https://huggingface.co/datasets/Xenova/transformers.js-docs/resolve/main/french-audio.mp3';
 * const output = await transcriber(url, { language: 'french', task: 'translate' });
 * // { text: " I love, I like, I don't like, I hate." }
 * ```
 * 
 * **Example:** Transcribe/translate audio longer than 30 seconds.
 * ```javascript
 * const transcriber = await pipeline('automatic-speech-recognition', 'Xenova/whisper-tiny.en');
 * const url = 'https://huggingface.co/datasets/Xenova/transformers.js-docs/resolve/main/ted_60.wav';
 * const output = await transcriber(url, { chunk_length_s: 30, stride_length_s: 5 });
 * // { text: " So in college, I was a government major, which means [...] So I'd start off light and I'd bump it up" }
 * ```
 */
export class AutomaticSpeechRecognitionPipeline extends (/** @type {new (options: TextAudioPipelineConstructorArgs) => AutomaticSpeechRecognitionPipelineType} */ (Pipeline)) {
<<<<<<< HEAD

    /**
     * Create a new AutomaticSpeechRecognitionPipeline.
     * @param {TextAudioPipelineConstructorArgs} options An object used to instantiate the pipeline.
     */
    constructor(options) {
        super(options);
    }

=======

    /**
     * Create a new AutomaticSpeechRecognitionPipeline.
     * @param {TextAudioPipelineConstructorArgs} options An object used to instantiate the pipeline.
     */
    constructor(options) {
        super(options);
    }

>>>>>>> f9e6817f
    /** @type {AutomaticSpeechRecognitionPipelineCallback} */
    async _call(audio, kwargs = {}) {
        switch (this.model.config.model_type) {
            case 'whisper':
                return this._call_whisper(audio, kwargs)
            case 'wav2vec2':
            case 'wav2vec2-bert':
<<<<<<< HEAD
=======
            case 'unispeech':
            case 'unispeech-sat':
>>>>>>> f9e6817f
            case 'hubert':
                return this._call_wav2vec2(audio, kwargs)
            default:
                throw new Error(`AutomaticSpeechRecognitionPipeline does not support model type '${this.model.config.model_type}'.`)
        }
    }

    /**
     * @type {AutomaticSpeechRecognitionPipelineCallback}
     * @private
     */
    async _call_wav2vec2(audio, kwargs = {}) {
        // TODO use kwargs

        if (kwargs.language) {
            console.warn('`language` parameter is not yet supported for `wav2vec2` models, defaulting to "English".');
        }
        if (kwargs.task) {
            console.warn('`task` parameter is not yet supported for `wav2vec2` models, defaulting to "transcribe".');
        }

        const single = !Array.isArray(audio);
        if (single) {
            audio = [/** @type {AudioInput} */ (audio)];
        }

        const sampling_rate = this.processor.feature_extractor.config.sampling_rate;
        const preparedAudios = await prepareAudios(audio, sampling_rate);

        const toReturn = [];
        for (const aud of preparedAudios) {
            const inputs = await this.processor(aud);
            const output = await this.model(inputs);
            const logits = output.logits[0];

            const predicted_ids = [];
            for (const item of logits) {
                predicted_ids.push(max(item.data)[1])
            }
            const predicted_sentences = this.tokenizer.decode(predicted_ids)
            toReturn.push({ text: predicted_sentences })
        }
        return single ? toReturn[0] : toReturn;
    }

    /**
     * @type {AutomaticSpeechRecognitionPipelineCallback}
     * @private
     */
    async _call_whisper(audio, kwargs = {}) {

        const return_timestamps = kwargs.return_timestamps ?? false;
        const chunk_length_s = kwargs.chunk_length_s ?? 0;
        const chunk_callback = kwargs.chunk_callback ?? null;
        const force_full_sequences = kwargs.force_full_sequences ?? false;
        let stride_length_s = kwargs.stride_length_s ?? null;

        if (return_timestamps === 'word') {
            kwargs['return_token_timestamps'] = true;
        }

        const language = pop(kwargs, 'language', null);
        const task = pop(kwargs, 'task', null);

        if (language || task || return_timestamps) {
            if (kwargs.forced_decoder_ids) {
                throw new Error("Cannot specify `language`/`task`/`return_timestamps` and `forced_decoder_ids` at the same time.")
            }
            // @ts-ignore
            const decoder_prompt_ids = this.tokenizer.get_decoder_prompt_ids({ language, task, no_timestamps: !return_timestamps })
            if (decoder_prompt_ids.length > 0) {
                kwargs.forced_decoder_ids = decoder_prompt_ids;
            }
        }

        const single = !Array.isArray(audio);
        if (single) {
            audio = [/** @type {AudioInput} */ (audio)];
        }

        const time_precision = this.processor.feature_extractor.config.chunk_length / this.model.config.max_source_positions;
        const hop_length = this.processor.feature_extractor.config.hop_length;

        const sampling_rate = this.processor.feature_extractor.config.sampling_rate;
        const preparedAudios = await prepareAudios(audio, sampling_rate);

        const toReturn = [];
        for (const aud of preparedAudios) {
            /** @type {ChunkCallbackItem[]} */
            let chunks = [];
            if (chunk_length_s > 0) {
                if (stride_length_s === null) {
                    stride_length_s = chunk_length_s / 6;
                } else if (chunk_length_s <= stride_length_s) {
                    throw Error("`chunk_length_s` must be larger than `stride_length_s`.")
                }

                // TODO support different stride_length_s (for left and right)

                const window = sampling_rate * chunk_length_s;
                const stride = sampling_rate * stride_length_s;
                const jump = window - 2 * stride;
                let offset = 0;

                // Create subarrays of audio with overlaps

                while (offset < aud.length) {
                    const subarr = aud.subarray(offset, offset + window);
                    const feature = await this.processor(subarr);

                    const isFirst = offset === 0;
                    const isLast = offset + jump >= aud.length;
                    chunks.push({
                        stride: [
                            subarr.length,
                            isFirst ? 0 : stride,
                            isLast ? 0 : stride
                        ],
                        input_features: feature.input_features,
                        is_last: isLast
                    })
                    offset += jump;
                }

            } else {
                chunks = [{
                    stride: [aud.length, 0, 0],
                    input_features: (await this.processor(aud)).input_features,
                    is_last: true
                }]
            }

            // Generate for each set of input features
            for (const chunk of chunks) {
                kwargs.num_frames = Math.floor(chunk.stride[0] / hop_length);

                // NOTE: doing sequentially for now
                const data = await this.model.generate(chunk.input_features, kwargs);

                // TODO: Right now we only get top beam
                if (return_timestamps === 'word') {
                    chunk.tokens = data.sequences[0];
                    chunk.token_timestamps = data.token_timestamps.tolist()[0].map(
                        (/** @type {number} */ x) => round(x, 2)
                    );

                } else {
                    chunk.tokens = data[0];
                }

                // convert stride to seconds
                chunk.stride = chunk.stride.map(x => x / sampling_rate);

                if (chunk_callback !== null) {
                    chunk_callback(chunk)
                }
            }

            // Merge text chunks
            // @ts-ignore
            const [full_text, optional] = this.tokenizer._decode_asr(chunks, {
                time_precision, return_timestamps, force_full_sequences
            });

            toReturn.push({ text: full_text, ...optional })
        }
        return single ? toReturn[0] : toReturn;
    }
}

/**
 * @typedef {Object} ImageToTextSingle
 * @property {string} generated_text The generated text.
 * @typedef {ImageToTextSingle[]} ImageToTextOutput
 * 
 * @callback ImageToTextPipelineCallback Assign labels to the image(s) passed as inputs.
 * @param {ImagePipelineInputs} texts The images to be captioned.
 * @param {import('./utils/generation.js').GenerationConfigType} [options] Additional keyword arguments to pass along to the generate method of the model.
 * @returns {Promise<ImageToTextOutput|ImageToTextOutput[]>} An object (or array of objects) containing the generated text(s).
 * 
 * @typedef {TextImagePipelineConstructorArgs & ImageToTextPipelineCallback & Disposable} ImageToTextPipelineType
 */

/**
 * Image To Text pipeline using a `AutoModelForVision2Seq`. This pipeline predicts a caption for a given image.
 * 
 * **Example:** Generate a caption for an image w/ `Xenova/vit-gpt2-image-captioning`.
 * ```javascript
 * const captioner = await pipeline('image-to-text', 'Xenova/vit-gpt2-image-captioning');
 * const url = 'https://huggingface.co/datasets/Xenova/transformers.js-docs/resolve/main/cats.jpg';
 * const output = await captioner(url);
 * // [{ generated_text: 'a cat laying on a couch with another cat' }]
 * ```
 * 
 * **Example:** Optical Character Recognition (OCR) w/ `Xenova/trocr-small-handwritten`.
 * ```javascript
 * const captioner = await pipeline('image-to-text', 'Xenova/trocr-small-handwritten');
 * const url = 'https://huggingface.co/datasets/Xenova/transformers.js-docs/resolve/main/handwriting.jpg';
 * const output = await captioner(url);
 * // [{ generated_text: 'Mr. Brown commented icily.' }]
 * ```
 */
export class ImageToTextPipeline extends (/** @type {new (options: TextImagePipelineConstructorArgs) => ImageToTextPipelineType} */ (Pipeline)) {

    /**
     * Create a new ImageToTextPipeline.
     * @param {TextImagePipelineConstructorArgs} options An object used to instantiate the pipeline.
     */
    constructor(options) {
        super(options);
    }

    /** @type {ImageToTextPipelineCallback} */
    async _call(images, generate_kwargs = {}) {

        const isBatched = Array.isArray(images);
        const preparedImages = await prepareImages(images);

        const { pixel_values } = await this.processor(preparedImages);

        const toReturn = [];
        for (const batch of pixel_values) {
            batch.dims = [1, ...batch.dims]
            const output = await this.model.generate(batch, generate_kwargs);
            const decoded = this.tokenizer.batch_decode(output, {
                skip_special_tokens: true,
            }).map(x => ({ generated_text: x.trim() }))
            toReturn.push(decoded);
        }

        return isBatched ? toReturn : toReturn[0];
    }
}

/**
 * @typedef {Object} ImageClassificationSingle
 * @property {string} label The label identified by the model.
 * @property {number} score The score attributed by the model for that label.
 * @typedef {ImageClassificationSingle[]} ImageClassificationOutput
 * 
 * @typedef {Object} ImageClassificationPipelineOptions Parameters specific to image classification pipelines.
 * @property {number} [topk=1] The number of top labels that will be returned by the pipeline. 
 * 
 * @callback ImageClassificationPipelineCallback Assign labels to the image(s) passed as inputs.
 * @param {ImagePipelineInputs} images The input images(s) to be classified.
 * @param {ImageClassificationPipelineOptions} [options] The options to use for image classification.
 * @returns {Promise<ImageClassificationOutput|ImageClassificationOutput[]>} An array or object containing the predicted labels and scores.
 * 
 * @typedef {ImagePipelineConstructorArgs & ImageClassificationPipelineCallback & Disposable} ImageClassificationPipelineType
 */

/**
 * Image classification pipeline using any `AutoModelForImageClassification`.
 * This pipeline predicts the class of an image.
 * 
 * **Example:** Classify an image.
 * ```javascript
 * const classifier = await pipeline('image-classification', 'Xenova/vit-base-patch16-224');
 * const url = 'https://huggingface.co/datasets/Xenova/transformers.js-docs/resolve/main/tiger.jpg';
 * const output = await classifier(url);
 * // [
 * //   { label: 'tiger, Panthera tigris', score: 0.632695734500885 },
 * // ]
 * ```
 * 
 * **Example:** Classify an image and return top `n` classes.
 * ```javascript
 * const classifier = await pipeline('image-classification', 'Xenova/vit-base-patch16-224');
 * const url = 'https://huggingface.co/datasets/Xenova/transformers.js-docs/resolve/main/tiger.jpg';
 * const output = await classifier(url, { topk: 3 });
 * // [
 * //   { label: 'tiger, Panthera tigris', score: 0.632695734500885 },
 * //   { label: 'tiger cat', score: 0.3634825646877289 },
 * //   { label: 'lion, king of beasts, Panthera leo', score: 0.00045060308184474707 },
 * // ]
 * ```
 * 
 * **Example:** Classify an image and return all classes.
 * ```javascript
 * const classifier = await pipeline('image-classification', 'Xenova/vit-base-patch16-224');
 * const url = 'https://huggingface.co/datasets/Xenova/transformers.js-docs/resolve/main/tiger.jpg';
 * const output = await classifier(url, { topk: 0 });
 * // [
 * //   { label: 'tiger, Panthera tigris', score: 0.632695734500885 },
 * //   { label: 'tiger cat', score: 0.3634825646877289 },
 * //   { label: 'lion, king of beasts, Panthera leo', score: 0.00045060308184474707 },
 * //   { label: 'jaguar, panther, Panthera onca, Felis onca', score: 0.00035465499968267977 },
 * //   ...
 * // ]
 * ```
 */
export class ImageClassificationPipeline extends (/** @type {new (options: ImagePipelineConstructorArgs) => ImageClassificationPipelineType} */ (Pipeline)) {

    /**
     * Create a new ImageClassificationPipeline.
     * @param {ImagePipelineConstructorArgs} options An object used to instantiate the pipeline.
     */
    constructor(options) {
        super(options);
    }

    /** @type {ImageClassificationPipelineCallback} */
    async _call(images, {
        topk = 1
    } = {}) {

        const isBatched = Array.isArray(images);
        const preparedImages = await prepareImages(images);

        const { pixel_values } = await this.processor(preparedImages);
        const output = await this.model({ pixel_values });

        const id2label = this.model.config.id2label;
        const toReturn = [];
        for (const batch of output.logits) {
            const scores = getTopItems(softmax(batch.data), topk);

            const vals = scores.map(x => ({
                label: id2label[x[0]],
                score: x[1],
            }));
            if (topk === 1) {
                toReturn.push(...vals);
            } else {
                toReturn.push(vals);
            }
        }

        return isBatched || topk === 1 ? /** @type {ImageClassificationOutput} */ (toReturn) : /** @type {ImageClassificationOutput[]} */ (toReturn)[0];
    }

}

/**
 * @typedef {Object} ImageSegmentationPipelineOutput
 * @property {string} label The label of the segment.
 * @property {number|null} score The score of the segment.
 * @property {RawImage} mask The mask of the segment.
 * 
 * @typedef {Object} ImageSegmentationPipelineOptions Parameters specific to image segmentation pipelines.
 * @property {number} [threshold=0.5] Probability threshold to filter out predicted masks.
 * @property {number} [mask_threshold=0.5] Threshold to use when turning the predicted masks into binary values.
 * @property {number} [overlap_mask_area_threshold=0.8] Mask overlap threshold to eliminate small, disconnected segments.
 * @property {null|string} [subtask=null] Segmentation task to be performed. One of [`panoptic`, `instance`, and `semantic`],
 * depending on model capabilities. If not set, the pipeline will attempt to resolve (in that order).
 * @property {number[]} [label_ids_to_fuse=null] List of label ids to fuse. If not set, do not fuse any labels.
 * @property {number[][]} [target_sizes=null] List of target sizes for the input images. If not set, use the original image sizes.
 * 
 * @callback ImageSegmentationPipelineCallback Segment the input images.
 * @param {ImagePipelineInputs} images The input images.
 * @param {ImageSegmentationPipelineOptions} [options] The options to use for image segmentation.
 * @returns {Promise<ImageSegmentationPipelineOutput[]>} The annotated segments.
 * 
 * @typedef {ImagePipelineConstructorArgs & ImageSegmentationPipelineCallback & Disposable} ImageSegmentationPipelineType
 */

/**
 * Image segmentation pipeline using any `AutoModelForXXXSegmentation`.
 * This pipeline predicts masks of objects and their classes.
 * 
 * **Example:** Perform image segmentation with `Xenova/detr-resnet-50-panoptic`.
 * ```javascript
 * const segmenter = await pipeline('image-segmentation', 'Xenova/detr-resnet-50-panoptic');
 * const url = 'https://huggingface.co/datasets/Xenova/transformers.js-docs/resolve/main/cats.jpg';
 * const output = await segmenter(url);
 * // [
 * //   { label: 'remote', score: 0.9984649419784546, mask: RawImage { ... } },
 * //   { label: 'cat', score: 0.9994316101074219, mask: RawImage { ... } }
 * // ]
 * ```
 */
export class ImageSegmentationPipeline extends (/** @type {new (options: ImagePipelineConstructorArgs) => ImageSegmentationPipelineType} */ (Pipeline)) {
    /**
     * Create a new ImageSegmentationPipeline.
     * @param {ImagePipelineConstructorArgs} options An object used to instantiate the pipeline.
     */
    constructor(options) {
        super(options);

        this.subtasks_mapping = {
            // Mapping of subtasks to their corresponding post-processing function names.
            panoptic: 'post_process_panoptic_segmentation',
            instance: 'post_process_instance_segmentation',
            semantic: 'post_process_semantic_segmentation'
        }
    }

    /** @type {ImageSegmentationPipelineCallback} */
    async _call(images, {
        threshold = 0.5,
        mask_threshold = 0.5,
        overlap_mask_area_threshold = 0.8,
        label_ids_to_fuse = null,
        target_sizes = null,
        subtask = null,
    } = {}) {
        const isBatched = Array.isArray(images);

        if (isBatched && images.length !== 1) {
            throw Error("Image segmentation pipeline currently only supports a batch size of 1.");
        }

        const preparedImages = await prepareImages(images);
        const imageSizes = preparedImages.map(x => [x.height, x.width]);

        const { pixel_values, pixel_mask } = await this.processor(preparedImages);
        const output = await this.model({ pixel_values, pixel_mask });

        let fn = null;
        if (subtask !== null) {
            fn = this.subtasks_mapping[subtask];
        } else {
            for (let [task, func] of Object.entries(this.subtasks_mapping)) {
                if (func in this.processor.feature_extractor) {
                    fn = this.processor.feature_extractor[func].bind(this.processor.feature_extractor);
                    subtask = task;
                    break;
                }
            }
        }

        const id2label = this.model.config.id2label;

        /** @type {ImageSegmentationPipelineOutput[]} */
        const annotation = [];
        if (subtask === 'panoptic' || subtask === 'instance') {
            const processed = fn(
                output,
                threshold,
                mask_threshold,
                overlap_mask_area_threshold,
                label_ids_to_fuse,
                target_sizes ?? imageSizes, // TODO FIX?
            )[0];

            const segmentation = processed.segmentation;

            for (const segment of processed.segments_info) {
                const maskData = new Uint8ClampedArray(segmentation.data.length);
                for (let i = 0; i < segmentation.data.length; ++i) {
                    if (segmentation.data[i] === segment.id) {
                        maskData[i] = 255;
                    }
                }

                const mask = new RawImage(maskData, segmentation.dims[1], segmentation.dims[0], 1)

                annotation.push({
                    score: segment.score,
                    label: id2label[segment.label_id],
                    mask: mask
                })
            }

        } else if (subtask === 'semantic') {
            const { segmentation, labels } = fn(output, target_sizes ?? imageSizes)[0];

            for (const label of labels) {
                const maskData = new Uint8ClampedArray(segmentation.data.length);
                for (let i = 0; i < segmentation.data.length; ++i) {
                    if (segmentation.data[i] === label) {
                        maskData[i] = 255;
                    }
                }

                const mask = new RawImage(maskData, segmentation.dims[1], segmentation.dims[0], 1);

                annotation.push({
                    score: null,
                    label: id2label[label],
                    mask: mask
                });
            }
        } else {
            throw Error(`Subtask ${subtask} not supported.`);
        }

        return annotation;
    }
}

/**
 * @typedef {Object} ZeroShotImageClassificationOutput
 * @property {string} label The label identified by the model. It is one of the suggested `candidate_label`.
 * @property {number} score The score attributed by the model for that label (between 0 and 1).
 * 
 * @typedef {Object} ZeroShotImageClassificationPipelineOptions Parameters specific to zero-shot image classification pipelines.
 * @property {string} [hypothesis_template="This is a photo of {}"] The sentence used in conjunction with `candidate_labels`
 * to attempt the image classification by replacing the placeholder with the candidate_labels.
 * Then likelihood is estimated by using `logits_per_image`.
 * 
 * @callback ZeroShotImageClassificationPipelineCallback Assign labels to the image(s) passed as inputs.
 * @param {ImagePipelineInputs} images The input images.
 * @param {string[]} candidate_labels The candidate labels for this image.
 * @param {ZeroShotImageClassificationPipelineOptions} [options] The options to use for zero-shot image classification.
 * @returns {Promise<ZeroShotImageClassificationOutput[]|ZeroShotImageClassificationOutput[][]>} An array of objects containing the predicted labels and scores.
 * 
 * @typedef {TextImagePipelineConstructorArgs & ZeroShotImageClassificationPipelineCallback & Disposable} ZeroShotImageClassificationPipelineType
 */

/**
 * Zero shot image classification pipeline. This pipeline predicts the class of
 * an image when you provide an image and a set of `candidate_labels`.
 * 
 * **Example:** Zero shot image classification w/ `Xenova/clip-vit-base-patch32`.
 * ```javascript
 * const classifier = await pipeline('zero-shot-image-classification', 'Xenova/clip-vit-base-patch32');
 * const url = 'https://huggingface.co/datasets/Xenova/transformers.js-docs/resolve/main/tiger.jpg';
 * const output = await classifier(url, ['tiger', 'horse', 'dog']);
 * // [
 * //   { score: 0.9993917942047119, label: 'tiger' },
 * //   { score: 0.0003519294841680676, label: 'horse' },
 * //   { score: 0.0002562698791734874, label: 'dog' }
 * // ]
 * ```
 */
export class ZeroShotImageClassificationPipeline extends (/** @type {new (options: TextImagePipelineConstructorArgs) => ZeroShotImageClassificationPipelineType} */ (Pipeline)) {
    /**
     * Create a new ZeroShotImageClassificationPipeline.
     * @param {TextImagePipelineConstructorArgs} options An object used to instantiate the pipeline.
     */
    constructor(options) {
        super(options);
    }

    /** @type {ZeroShotImageClassificationPipelineCallback} */
    async _call(images, candidate_labels, {
        hypothesis_template = "This is a photo of {}"
    } = {}) {

        const isBatched = Array.isArray(images);
        const preparedImages = await prepareImages(images);

<<<<<<< HEAD
        // Insert label into hypothesis template
=======
        // Insert label into hypothesis template 
>>>>>>> f9e6817f
        const texts = candidate_labels.map(
            x => hypothesis_template.replace('{}', x)
        );

        // Run tokenization
        const text_inputs = this.tokenizer(texts, {
            padding: this.model.config.model_type === 'siglip' ? 'max_length' : true,
            truncation: true,
        });

        // Run processor
        const { pixel_values } = await this.processor(preparedImages);

        // Run model with both text and pixel inputs
        const output = await this.model({ ...text_inputs, pixel_values });

        const function_to_apply =
            this.model.config.model_type === 'siglip'
                ? batch => batch.sigmoid().data
                : batch => softmax(batch.data);

        // Compare each image with each candidate label
        const toReturn = [];
        for (const batch of output.logits_per_image) {
            // Compute softmax per image
            const probs = function_to_apply(batch);

            const result = [...probs].map((x, i) => ({
                score: x,
                label: candidate_labels[i]
            }));
            result.sort((a, b) => b.score - a.score); // sort by score in descending order
            toReturn.push(result);
        }

        return isBatched ? toReturn : toReturn[0];
    }
}


/**
 * @typedef {Object} ObjectDetectionPipelineSingle
 * @property {string} label The class label identified by the model.
 * @property {number} score The score attributed by the model for that label.
 * @property {BoundingBox} box The bounding box of detected object in image's original size, or as a percentage if `percentage` is set to true.
 * @typedef {ObjectDetectionPipelineSingle[]} ObjectDetectionPipelineOutput
 * 
 * @typedef {Object} ObjectDetectionPipelineOptions Parameters specific to object detection pipelines.
 * @property {number} [threshold=0.9] The threshold used to filter boxes by score.
 * @property {boolean} [percentage=false] Whether to return the boxes coordinates in percentage (true) or in pixels (false).
 * 
 * @callback ObjectDetectionPipelineCallback Detect objects (bounding boxes & classes) in the image(s) passed as inputs.
 * @param {ImagePipelineInputs} images The input images.
 * @param {ObjectDetectionPipelineOptions} [options] The options to use for object detection.
 * @returns {Promise<ObjectDetectionPipelineOutput|ObjectDetectionPipelineOutput[]>} A list of objects or a list of list of objects. 
 * 
 * @typedef {ImagePipelineConstructorArgs & ObjectDetectionPipelineCallback & Disposable} ObjectDetectionPipelineType
 */

/**
 * Object detection pipeline using any `AutoModelForObjectDetection`.
 * This pipeline predicts bounding boxes of objects and their classes.
 * 
 * **Example:** Run object-detection with `Xenova/detr-resnet-50`.
 * ```javascript
 * const detector = await pipeline('object-detection', 'Xenova/detr-resnet-50');
 * const img = 'https://huggingface.co/datasets/Xenova/transformers.js-docs/resolve/main/cats.jpg';
 * const output = await detector(img, { threshold: 0.9 });
 * // [{
 * //   score: 0.9976370930671692,
 * //   label: "remote",
 * //   box: { xmin: 31, ymin: 68, xmax: 190, ymax: 118 }
 * // },
 * // ...
 * // {
 * //   score: 0.9984092116355896,
 * //   label: "cat",
 * //   box: { xmin: 331, ymin: 19, xmax: 649, ymax: 371 }
 * // }]
 * ```
 */
export class ObjectDetectionPipeline extends (/** @type {new (options: ImagePipelineConstructorArgs) => ObjectDetectionPipelineType} */ (Pipeline)) {

    /**
     * Create a new ObjectDetectionPipeline.
     * @param {ImagePipelineConstructorArgs} options An object used to instantiate the pipeline.
     */
    constructor(options) {
        super(options);
    }

    /** @type {ObjectDetectionPipelineCallback} */
    async _call(images, {
        threshold = 0.9,
        percentage = false,
    } = {}) {

        const isBatched = Array.isArray(images);

        if (isBatched && images.length !== 1) {
            throw Error("Object detection pipeline currently only supports a batch size of 1.");
        }
        const preparedImages = await prepareImages(images);

        const imageSizes = percentage ? null : preparedImages.map(x => [x.height, x.width]);

        const { pixel_values, pixel_mask } = await this.processor(preparedImages);
        const output = await this.model({ pixel_values, pixel_mask });

        // @ts-ignore
        const processed = this.processor.feature_extractor.post_process_object_detection(output, threshold, imageSizes);

        // Add labels
        const id2label = this.model.config.id2label;

        // Format output
        /** @type {ObjectDetectionPipelineOutput[]} */
        const result = processed.map(batch => (
            batch.boxes.map((box, i) => ({
                score: batch.scores[i],
                label: id2label[batch.classes[i]],
                box: get_bounding_box(box, !percentage),
            }))
        ))

        return isBatched ? result : result[0];
    }
}


/**
 * @typedef {Object} ZeroShotObjectDetectionOutput
 * @property {string} label Text query corresponding to the found object.
 * @property {number} score Score corresponding to the object (between 0 and 1).
 * @property {BoundingBox} box Bounding box of the detected object in image's original size, or as a percentage if `percentage` is set to true.
 * 
 * @typedef {Object} ZeroShotObjectDetectionPipelineOptions Parameters specific to zero-shot object detection pipelines.
 * @property {number} [threshold=0.1] The probability necessary to make a prediction.
 * @property {number} [topk=null] The number of top predictions that will be returned by the pipeline.
 * If the provided number is `null` or higher than the number of predictions available, it will default
 * to the number of predictions.
 * @property {boolean} [percentage=false] Whether to return the boxes coordinates in percentage (true) or in pixels (false).
 * 
 * @callback ZeroShotObjectDetectionPipelineCallback Detect objects (bounding boxes & classes) in the image(s) passed as inputs.
 * @param {ImagePipelineInputs} images The input images.
 * @param {string[]} candidate_labels What the model should recognize in the image.
 * @param {ZeroShotObjectDetectionPipelineOptions} [options] The options to use for zero-shot object detection.
 * @returns {Promise<ZeroShotObjectDetectionOutput[]|ZeroShotObjectDetectionOutput[][]>} An array of objects containing the predicted labels, scores, and bounding boxes.
 * 
 * @typedef {TextImagePipelineConstructorArgs & ZeroShotObjectDetectionPipelineCallback & Disposable} ZeroShotObjectDetectionPipelineType
 */

/**
 * Zero-shot object detection pipeline. This pipeline predicts bounding boxes of
 * objects when you provide an image and a set of `candidate_labels`.
 * 
 * **Example:** Zero-shot object detection w/ `Xenova/owlvit-base-patch32`.
 * ```javascript
 * const detector = await pipeline('zero-shot-object-detection', 'Xenova/owlvit-base-patch32');
 * const url = 'https://huggingface.co/datasets/Xenova/transformers.js-docs/resolve/main/astronaut.png';
 * const candidate_labels = ['human face', 'rocket', 'helmet', 'american flag'];
 * const output = await detector(url, candidate_labels);
 * // [
 * //   {
 * //     score: 0.24392342567443848,
 * //     label: 'human face',
 * //     box: { xmin: 180, ymin: 67, xmax: 274, ymax: 175 }
 * //   },
 * //   {
 * //     score: 0.15129457414150238,
 * //     label: 'american flag',
 * //     box: { xmin: 0, ymin: 4, xmax: 106, ymax: 513 }
 * //   },
 * //   {
 * //     score: 0.13649864494800568,
 * //     label: 'helmet',
 * //     box: { xmin: 277, ymin: 337, xmax: 511, ymax: 511 }
 * //   },
 * //   {
 * //     score: 0.10262022167444229,
 * //     label: 'rocket',
 * //     box: { xmin: 352, ymin: -1, xmax: 463, ymax: 287 }
 * //   }
 * // ]
 * ```
 * 
 * **Example:** Zero-shot object detection w/ `Xenova/owlvit-base-patch32` (returning top 4 matches and setting a threshold).
 * ```javascript
 * const detector = await pipeline('zero-shot-object-detection', 'Xenova/owlvit-base-patch32');
 * const url = 'https://huggingface.co/datasets/Xenova/transformers.js-docs/resolve/main/beach.png';
 * const candidate_labels = ['hat', 'book', 'sunglasses', 'camera'];
 * const output = await detector(url, candidate_labels, { topk: 4, threshold: 0.05 });
 * // [
 * //   {
 * //     score: 0.1606510728597641,
 * //     label: 'sunglasses',
 * //     box: { xmin: 347, ymin: 229, xmax: 429, ymax: 264 }
 * //   },
 * //   {
 * //     score: 0.08935828506946564,
 * //     label: 'hat',
 * //     box: { xmin: 38, ymin: 174, xmax: 258, ymax: 364 }
 * //   },
 * //   {
 * //     score: 0.08530698716640472,
 * //     label: 'camera',
 * //     box: { xmin: 187, ymin: 350, xmax: 260, ymax: 411 }
 * //   },
 * //   {
 * //     score: 0.08349756896495819,
 * //     label: 'book',
 * //     box: { xmin: 261, ymin: 280, xmax: 494, ymax: 425 }
 * //   }
 * // ]
 * ```
 */
export class ZeroShotObjectDetectionPipeline extends (/** @type {new (options: TextImagePipelineConstructorArgs) => ZeroShotObjectDetectionPipelineType} */ (Pipeline)) {

    /**
     * Create a new ZeroShotObjectDetectionPipeline.
     * @param {TextImagePipelineConstructorArgs} options An object used to instantiate the pipeline.
     */
    constructor(options) {
        super(options);
    }

    /** @type {ZeroShotObjectDetectionPipelineCallback} */
    async _call(images, candidate_labels, {
        threshold = 0.1,
        topk = null,
        percentage = false,
    } = {}) {

        const isBatched = Array.isArray(images);
        const preparedImages = await prepareImages(images);

        // Run tokenization
        const text_inputs = this.tokenizer(candidate_labels, {
            padding: true,
            truncation: true,
        });

        // Run processor
        const model_inputs = await this.processor(preparedImages);

        // Since non-maximum suppression is performed for exporting, we need to
        // process each image separately. For more information, see:
        // https://github.com/huggingface/optimum/blob/e3b7efb1257c011db907ef40ab340e795cc5684c/optimum/exporters/onnx/model_configs.py#L1028-L1032
        const toReturn = [];
        for (let i = 0; i < preparedImages.length; ++i) {
            const image = preparedImages[i];
            const imageSize = percentage ? null : [[image.height, image.width]];
            const pixel_values = model_inputs.pixel_values[i].unsqueeze_(0);

            // Run model with both text and pixel inputs
            const output = await this.model({ ...text_inputs, pixel_values });

            // @ts-ignore
            const processed = this.processor.feature_extractor.post_process_object_detection(output, threshold, imageSize, true)[0];
            let result = processed.boxes.map((box, i) => ({
                score: processed.scores[i],
                label: candidate_labels[processed.classes[i]],
                box: get_bounding_box(box, !percentage),
            })).sort((a, b) => b.score - a.score);
            if (topk !== null) {
                result = result.slice(0, topk);
            }
            toReturn.push(result)
        }

        return isBatched ? toReturn : toReturn[0];
    }
}

/**
 * @typedef {Object} DocumentQuestionAnsweringSingle
 * @property {string} answer The generated text.
 * @typedef {DocumentQuestionAnsweringSingle[]} DocumentQuestionAnsweringOutput
 * 
 * @callback DocumentQuestionAnsweringPipelineCallback Answer the question given as input by using the document.
 * @param {ImageInput} image The image of the document to use.
 * @param {string} question A question to ask of the document.
 * @param {import('./utils/generation.js').GenerationConfigType} [options] Additional keyword arguments to pass along to the generate method of the model.
 * @returns {Promise<DocumentQuestionAnsweringOutput|DocumentQuestionAnsweringOutput[]>} An object (or array of objects) containing the answer(s).
 * 
 * @typedef {TextImagePipelineConstructorArgs & DocumentQuestionAnsweringPipelineCallback & Disposable} DocumentQuestionAnsweringPipelineType
 */

/**
 * Document Question Answering pipeline using any `AutoModelForDocumentQuestionAnswering`.
 * The inputs/outputs are similar to the (extractive) question answering pipeline; however,
 * the pipeline takes an image (and optional OCR'd words/boxes) as input instead of text context.
 * 
 * **Example:** Answer questions about a document with `Xenova/donut-base-finetuned-docvqa`.
 * ```javascript
 * const qa_pipeline = await pipeline('document-question-answering', 'Xenova/donut-base-finetuned-docvqa');
 * const image = 'https://huggingface.co/datasets/Xenova/transformers.js-docs/resolve/main/invoice.png';
 * const question = 'What is the invoice number?';
 * const output = await qa_pipeline(image, question);
 * // [{ answer: 'us-001' }]
 * ```
 */
export class DocumentQuestionAnsweringPipeline extends (/** @type {new (options: TextImagePipelineConstructorArgs) => DocumentQuestionAnsweringPipelineType} */ (Pipeline)) {
<<<<<<< HEAD

    /**
     * Create a new DocumentQuestionAnsweringPipeline.
     * @param {TextImagePipelineConstructorArgs} options An object used to instantiate the pipeline.
     */
    constructor(options) {
        super(options);
    }

    /** @type {DocumentQuestionAnsweringPipelineCallback} */
    async _call(image, question, generate_kwargs = {}) {

        // NOTE: For now, we only support a batch size of 1

        // Preprocess image
        const preparedImage = (await prepareImages(image))[0];
        const { pixel_values } = await this.processor(preparedImage);

        // Run tokenization
        const task_prompt = `<s_docvqa><s_question>${question}</s_question><s_answer>`;
        const decoder_input_ids = this.tokenizer(task_prompt, {
            add_special_tokens: false,
            padding: true,
            truncation: true,
        }).input_ids;

        // Run model
        const output = await this.model.generate(
            pixel_values,
            {
                ...generate_kwargs,
                decoder_input_ids,
                max_length: this.model.config.decoder.max_position_embeddings,
            }
        );

        // Decode output
        const decoded = this.tokenizer.batch_decode(output)[0];

=======

    /**
     * Create a new DocumentQuestionAnsweringPipeline.
     * @param {TextImagePipelineConstructorArgs} options An object used to instantiate the pipeline.
     */
    constructor(options) {
        super(options);
    }

    /** @type {DocumentQuestionAnsweringPipelineCallback} */
    async _call(image, question, generate_kwargs = {}) {

        // NOTE: For now, we only support a batch size of 1

        // Preprocess image
        const preparedImage = (await prepareImages(image))[0];
        const { pixel_values } = await this.processor(preparedImage);

        // Run tokenization
        const task_prompt = `<s_docvqa><s_question>${question}</s_question><s_answer>`;
        const decoder_input_ids = this.tokenizer(task_prompt, {
            add_special_tokens: false,
            padding: true,
            truncation: true,
        }).input_ids;

        // Run model
        const output = await this.model.generate(
            pixel_values,
            {
                ...generate_kwargs,
                decoder_input_ids,
                max_length: this.model.config.decoder.max_position_embeddings,
            }
        );

        // Decode output
        const decoded = this.tokenizer.batch_decode(output)[0];

>>>>>>> f9e6817f
        // Parse answer
        const match = decoded.match(/<s_answer>(.*?)<\/s_answer>/);
        let answer = null;
        if (match && match.length >= 2) {
            answer = match[1].trim();
        }
        return [{ answer }];
    }
}


/**
 * @typedef {Object} VocoderOptions
 * @property {PreTrainedModel} [vocoder] The vocoder used by the pipeline (if the model uses one). If not provided, use the default HifiGan vocoder.
 * @typedef {TextAudioPipelineConstructorArgs & VocoderOptions} TextToAudioPipelineConstructorArgs
 */

/**
 * @typedef {Object} TextToAudioOutput
 * @property {Float32Array} audio The generated audio waveform.
 * @property {number} sampling_rate The sampling rate of the generated audio waveform.
 * 
 * @typedef {Object} TextToAudioPipelineOptions Parameters specific to text-to-audio pipelines.
 * @property {Tensor|Float32Array|string|URL} [speaker_embeddings=null] The speaker embeddings (if the model requires it).
 * 
 * @callback TextToAudioPipelineCallback Generates speech/audio from the inputs.
 * @param {string|string[]} texts The text(s) to generate.
 * @param {TextToAudioPipelineOptions} options Parameters passed to the model generation/forward method.
 * @returns {Promise<TextToAudioOutput>} An object containing the generated audio and sampling rate.
 * 
 * @typedef {TextToAudioPipelineConstructorArgs & TextToAudioPipelineCallback & Disposable} TextToAudioPipelineType
 */

/**
 * Text-to-audio generation pipeline using any `AutoModelForTextToWaveform` or `AutoModelForTextToSpectrogram`.
 * This pipeline generates an audio file from an input text and optional other conditional inputs.
 * 
 * **Example:** Generate audio from text with `Xenova/speecht5_tts`.
 * ```javascript
 * const synthesizer = await pipeline('text-to-speech', 'Xenova/speecht5_tts', { quantized: false });
 * const speaker_embeddings = 'https://huggingface.co/datasets/Xenova/transformers.js-docs/resolve/main/speaker_embeddings.bin';
 * const out = await synthesizer('Hello, my dog is cute', { speaker_embeddings });
 * // {
 * //   audio: Float32Array(26112) [-0.00005657337896991521, 0.00020583874720614403, ...],
 * //   sampling_rate: 16000
 * // }
 * ```
 * 
 * You can then save the audio to a .wav file with the `wavefile` package:
 * ```javascript
 * import wavefile from 'wavefile';
 * import fs from 'fs';
 * 
 * const wav = new wavefile.WaveFile();
 * wav.fromScratch(1, out.sampling_rate, '32f', out.audio);
 * fs.writeFileSync('out.wav', wav.toBuffer());
 * ```
 * 
 * **Example:** Multilingual speech generation with `Xenova/mms-tts-fra`. See [here](https://huggingface.co/models?pipeline_tag=text-to-speech&other=vits&sort=trending) for the full list of available languages (1107).
 * ```javascript
 * const synthesizer = await pipeline('text-to-speech', 'Xenova/mms-tts-fra');
 * const out = await synthesizer('Bonjour');
 * // {
 * //   audio: Float32Array(23808) [-0.00037693005288019776, 0.0003325853613205254, ...],
 * //   sampling_rate: 16000
 * // }
 * ```
 */
export class TextToAudioPipeline extends (/** @type {new (options: TextToAudioPipelineConstructorArgs) => TextToAudioPipelineType} */ (Pipeline)) {
    DEFAULT_VOCODER_ID = "Xenova/speecht5_hifigan"

    /**
     * Create a new TextToAudioPipeline.
     * @param {TextToAudioPipelineConstructorArgs} options An object used to instantiate the pipeline.
     */
    constructor(options) {
        super(options);

        // TODO: Find a better way for `pipeline` to set the default vocoder
        this.vocoder = options.vocoder ?? null;
    }


    /** @type {TextToAudioPipelineCallback} */
    async _call(text_inputs, {
        speaker_embeddings = null,
    } = {}) {

        // If this.processor is not set, we are using a `AutoModelForTextToWaveform` model
        if (this.processor) {
            return this._call_text_to_spectrogram(text_inputs, { speaker_embeddings });
        } else {
            return this._call_text_to_waveform(text_inputs);
        }
    }

    async _call_text_to_waveform(text_inputs) {

        // Run tokenization
        const inputs = this.tokenizer(text_inputs, {
            padding: true,
            truncation: true,
        });

        // Generate waveform
        const { waveform } = await this.model(inputs);

        const sampling_rate = this.model.config.sampling_rate;
        return {
            audio: waveform.data,
            sampling_rate,
        }
    }

    async _call_text_to_spectrogram(text_inputs, { speaker_embeddings }) {

        // Load vocoder, if not provided
        if (!this.vocoder) {
            console.log('No vocoder specified, using default HifiGan vocoder.');
            this.vocoder = await AutoModel.from_pretrained(this.DEFAULT_VOCODER_ID, { quantized: false });
        }

        // Load speaker embeddings as Float32Array from path/URL
        if (typeof speaker_embeddings === 'string' || speaker_embeddings instanceof URL) {
            // Load from URL with fetch
            speaker_embeddings = new Float32Array(
                await (await fetch(speaker_embeddings)).arrayBuffer()
            );
        }

        if (speaker_embeddings instanceof Float32Array) {
            speaker_embeddings = new Tensor(
                'float32',
                speaker_embeddings,
                [1, speaker_embeddings.length]
            )
        } else if (!(speaker_embeddings instanceof Tensor)) {
            throw new Error("Speaker embeddings must be a `Tensor`, `Float32Array`, `string`, or `URL`.")
        }

        // Run tokenization
        const { input_ids } = this.tokenizer(text_inputs, {
            padding: true,
            truncation: true,
        });

        // NOTE: At this point, we are guaranteed that `speaker_embeddings` is a `Tensor`
        // @ts-ignore
        const { waveform } = await this.model.generate_speech(input_ids, speaker_embeddings, { vocoder: this.vocoder });

        const sampling_rate = this.processor.feature_extractor.config.sampling_rate;
        return {
            audio: waveform.data,
            sampling_rate,
        }
    }
}

/**
 * @callback ImageToImagePipelineCallback Transform the image(s) passed as inputs.
 * @param {ImagePipelineInputs} images The images to transform.
 * @returns {Promise<RawImage|RawImage[]>} The transformed image or list of images.
 * 
 * @typedef {ImagePipelineConstructorArgs & ImageToImagePipelineCallback & Disposable} ImageToImagePipelineType
 */

/**
 * Image to Image pipeline using any `AutoModelForImageToImage`. This pipeline generates an image based on a previous image input.
 * 
 * **Example:** Super-resolution w/ `Xenova/swin2SR-classical-sr-x2-64`
 * ```javascript
 * const upscaler = await pipeline('image-to-image', 'Xenova/swin2SR-classical-sr-x2-64');
 * const url = 'https://huggingface.co/datasets/Xenova/transformers.js-docs/resolve/main/butterfly.jpg';
 * const output = await upscaler(url);
 * // RawImage {
 * //   data: Uint8Array(786432) [ 41, 31, 24,  43, ... ],
 * //   width: 512,
 * //   height: 512,
 * //   channels: 3
 * // }
 * ```
 */
export class ImageToImagePipeline extends (/** @type {new (options: ImagePipelineConstructorArgs) => ImageToImagePipelineType} */ (Pipeline)) {
    /**
     * Create a new ImageToImagePipeline.
     * @param {ImagePipelineConstructorArgs} options An object used to instantiate the pipeline.
     */
    constructor(options) {
        super(options);
    }

    /** @type {ImageToImagePipelineCallback} */
    async _call(images) {

        const preparedImages = await prepareImages(images);
        const inputs = await this.processor(preparedImages);
        const outputs = await this.model(inputs);

        /** @type {RawImage[]} */
        const toReturn = [];
        for (const batch of outputs.reconstruction) {
            const output = batch.squeeze().clamp_(0, 1).mul_(255).round_().to('uint8');
            toReturn.push(RawImage.fromTensor(output));
        }

        return toReturn.length > 1 ? toReturn : toReturn[0];
    }
}

/**
 * @typedef {Object} DepthEstimationPipelineOutput
 * @property {Tensor} predicted_depth The raw depth map predicted by the model.
 * @property {RawImage} depth The processed depth map as an image (with the same size as the input image).
 * 
 * @callback DepthEstimationPipelineCallback Predicts the depth for the image(s) passed as inputs.
 * @param {ImagePipelineInputs} images The images to compute depth for.
 * @returns {Promise<DepthEstimationPipelineOutput|DepthEstimationPipelineOutput[]>} An image or a list of images containing result(s).
 * 
 * @typedef {ImagePipelineConstructorArgs & DepthEstimationPipelineCallback & Disposable} DepthEstimationPipelineType
 */

/**
 * Depth estimation pipeline using any `AutoModelForDepthEstimation`. This pipeline predicts the depth of an image.
 * 
 * **Example:** Depth estimation w/ `Xenova/dpt-hybrid-midas`
 * ```javascript
 * const depth_estimator = await pipeline('depth-estimation', 'Xenova/dpt-hybrid-midas');
 * const url = 'https://huggingface.co/datasets/Xenova/transformers.js-docs/resolve/main/cats.jpg';
 * const out = await depth_estimator(url);
 * // {
 * //   predicted_depth: Tensor {
 * //     dims: [ 384, 384 ],
 * //     type: 'float32',
 * //     data: Float32Array(147456) [ 542.859130859375, 545.2833862304688, 546.1649169921875, ... ],
 * //     size: 147456
 * //   },
 * //   depth: RawImage {
 * //     data: Uint8Array(307200) [ 86, 86, 86, ... ],
 * //     width: 640,
 * //     height: 480,
 * //     channels: 1
 * //   }
 * // }
 * ```
 */
export class DepthEstimationPipeline extends (/** @type {new (options: ImagePipelineConstructorArgs) => DepthEstimationPipelineType} */ (Pipeline)) {
    /**
     * Create a new DepthEstimationPipeline.
     * @param {ImagePipelineConstructorArgs} options An object used to instantiate the pipeline.
     */
    constructor(options) {
        super(options);
    }

    /** @type {DepthEstimationPipelineCallback} */
    async _call(images) {

        const preparedImages = await prepareImages(images);

        const inputs = await this.processor(preparedImages);
        const { predicted_depth } = await this.model(inputs);

        const toReturn = [];
        for (let i = 0; i < preparedImages.length; ++i) {
            const prediction = interpolate(predicted_depth[i], preparedImages[i].size.reverse(), 'bilinear', false);
            const formatted = prediction.mul_(255 / max(prediction.data)[0]).to('uint8');
            toReturn.push({
                predicted_depth: predicted_depth[i],
                depth: RawImage.fromTensor(formatted),
            });
        }

        return toReturn.length > 1 ? toReturn : toReturn[0];
    }
}

const SUPPORTED_TASKS = Object.freeze({
    "text-classification": {
        "tokenizer": AutoTokenizer,
        "pipeline": TextClassificationPipeline,
        "model": AutoModelForSequenceClassification,
        "default": {
            // TODO: replace with original
            // "model": "distilbert-base-uncased-finetuned-sst-2-english",
            "model": "Xenova/distilbert-base-uncased-finetuned-sst-2-english",
        },
        "type": "text",
    },
    "token-classification": {
        "tokenizer": AutoTokenizer,
        "pipeline": TokenClassificationPipeline,
        "model": AutoModelForTokenClassification,
        "default": {
            // TODO: replace with original
            // "model": "Davlan/bert-base-multilingual-cased-ner-hrl",
            "model": "Xenova/bert-base-multilingual-cased-ner-hrl",
        },
        "type": "text",
    },
    "question-answering": {
        "tokenizer": AutoTokenizer,
        "pipeline": QuestionAnsweringPipeline,
        "model": AutoModelForQuestionAnswering,
        "default": {
            // TODO: replace with original
            // "model": "distilbert-base-cased-distilled-squad",
            "model": "Xenova/distilbert-base-cased-distilled-squad",
        },
        "type": "text",
    },

    "fill-mask": {
        "tokenizer": AutoTokenizer,
        "pipeline": FillMaskPipeline,
        "model": AutoModelForMaskedLM,
        "default": {
            // TODO: replace with original
            // "model": "bert-base-uncased",
            "model": "Xenova/bert-base-uncased",
        },
        "type": "text",
    },
    "summarization": {
        "tokenizer": AutoTokenizer,
        "pipeline": SummarizationPipeline,
        "model": AutoModelForSeq2SeqLM,
        "default": {
            // TODO: replace with original
            // "model": "sshleifer/distilbart-cnn-6-6",
            "model": "Xenova/distilbart-cnn-6-6",
        },
        "type": "text",
    },
    "translation": {
        "tokenizer": AutoTokenizer,
        "pipeline": TranslationPipeline,
        "model": AutoModelForSeq2SeqLM,
        "default": {
            // TODO: replace with original
            // "model": "t5-small",
            "model": "Xenova/t5-small",
        },
        "type": "text",
    },
    "text2text-generation": {
        "tokenizer": AutoTokenizer,
        "pipeline": Text2TextGenerationPipeline,
        "model": AutoModelForSeq2SeqLM,
        "default": {
            // TODO: replace with original
            // "model": "google/flan-t5-small",
            "model": "Xenova/flan-t5-small",
        },
        "type": "text",
    },
    "text-generation": {
        "tokenizer": AutoTokenizer,
        "pipeline": TextGenerationPipeline,
        "model": AutoModelForCausalLM,
        "default": {
            // TODO: replace with original
            // "model": "gpt2",
            "model": "Xenova/gpt2",
        },
        "type": "text",
    },
    "zero-shot-classification": {
        "tokenizer": AutoTokenizer,
        "pipeline": ZeroShotClassificationPipeline,
        "model": AutoModelForSequenceClassification,
        "default": {
            // TODO: replace with original
            // "model": "typeform/distilbert-base-uncased-mnli",
            "model": "Xenova/distilbert-base-uncased-mnli",
        },
        "type": "text",
    },
    "audio-classification": {
        "pipeline": AudioClassificationPipeline,
        "model": AutoModelForAudioClassification,
        "processor": AutoProcessor,
        "default": {
            // TODO: replace with original
            // "model": "superb/wav2vec2-base-superb-ks",
            "model": "Xenova/wav2vec2-base-superb-ks",
        },
        "type": "audio",
    },
    "zero-shot-audio-classification": {
        "tokenizer": AutoTokenizer,
        "pipeline": ZeroShotAudioClassificationPipeline,
        "model": AutoModel,
        "processor": AutoProcessor,
        "default": {
            // TODO: replace with original
            // "model": "laion/clap-htsat-fused",
            "model": "Xenova/clap-htsat-unfused",
        },
        "type": "multimodal",
    },
    "automatic-speech-recognition": {
        "tokenizer": AutoTokenizer,
        "pipeline": AutomaticSpeechRecognitionPipeline,
        "model": [AutoModelForSpeechSeq2Seq, AutoModelForCTC],
        "processor": AutoProcessor,
        "default": {
            // TODO: replace with original
            // "model": "openai/whisper-tiny.en",
            "model": "Xenova/whisper-tiny.en",
        },
        "type": "multimodal",
    },
    "text-to-audio": {
        "tokenizer": AutoTokenizer,
        "pipeline": TextToAudioPipeline,
        "model": [AutoModelForTextToWaveform, AutoModelForTextToSpectrogram],
        "processor": [AutoProcessor, /* Some don't use a processor */ null],
        "default": {
            // TODO: replace with original
            // "model": "microsoft/speecht5_tts",
            "model": "Xenova/speecht5_tts",
        },
        "type": "text",
    },
    "image-to-text": {
        "tokenizer": AutoTokenizer,
        "pipeline": ImageToTextPipeline,
        "model": AutoModelForVision2Seq,
        "processor": AutoProcessor,
        "default": {
            // TODO: replace with original
            // "model": "nlpconnect/vit-gpt2-image-captioning",
            "model": "Xenova/vit-gpt2-image-captioning",
        },
        "type": "multimodal",
    },

    "image-classification": {
        // no tokenizer
        "pipeline": ImageClassificationPipeline,
        "model": AutoModelForImageClassification,
        "processor": AutoProcessor,
        "default": {
            // TODO: replace with original
            // "model": "google/vit-base-patch16-224",
            "model": "Xenova/vit-base-patch16-224",
        },
        "type": "multimodal",
    },

    "image-segmentation": {
        // no tokenizer
        "pipeline": ImageSegmentationPipeline,
        "model": [AutoModelForImageSegmentation, AutoModelForSemanticSegmentation],
        "processor": AutoProcessor,
        "default": {
            // TODO: replace with original
            // "model": "facebook/detr-resnet-50-panoptic",
            "model": "Xenova/detr-resnet-50-panoptic",
        },
        "type": "multimodal",
    },

    "zero-shot-image-classification": {
        "tokenizer": AutoTokenizer,
        "pipeline": ZeroShotImageClassificationPipeline,
        "model": AutoModel,
        "processor": AutoProcessor,
        "default": {
            // TODO: replace with original
            // "model": "openai/clip-vit-base-patch32",
            "model": "Xenova/clip-vit-base-patch32",
        },
        "type": "multimodal",
    },

    "object-detection": {
        // no tokenizer
        "pipeline": ObjectDetectionPipeline,
        "model": AutoModelForObjectDetection,
        "processor": AutoProcessor,
        "default": {
            // TODO: replace with original
            // "model": "facebook/detr-resnet-50",
            "model": "Xenova/detr-resnet-50",
        },
        "type": "multimodal",
    },
    "zero-shot-object-detection": {
        "tokenizer": AutoTokenizer,
        "pipeline": ZeroShotObjectDetectionPipeline,
        "model": AutoModelForZeroShotObjectDetection,
        "processor": AutoProcessor,
        "default": {
            // TODO: replace with original
            // "model": "google/owlvit-base-patch32",
            "model": "Xenova/owlvit-base-patch32",
        },
        "type": "multimodal",
    },
    "document-question-answering": {
        "tokenizer": AutoTokenizer,
        "pipeline": DocumentQuestionAnsweringPipeline,
        "model": AutoModelForDocumentQuestionAnswering,
        "processor": AutoProcessor,
        "default": {
            // TODO: replace with original
            // "model": "naver-clova-ix/donut-base-finetuned-docvqa",
            "model": "Xenova/donut-base-finetuned-docvqa",
        },
        "type": "multimodal",
    },
    "image-to-image": {
        // no tokenizer
        "pipeline": ImageToImagePipeline,
        "model": AutoModelForImageToImage,
        "processor": AutoProcessor,
        "default": {
            // TODO: replace with original
            // "model": "caidas/swin2SR-classical-sr-x2-64",
            "model": "Xenova/swin2SR-classical-sr-x2-64",
        },
        "type": "image",
    },
    "depth-estimation": {
        // no tokenizer
        "pipeline": DepthEstimationPipeline,
        "model": AutoModelForDepthEstimation,
        "processor": AutoProcessor,
        "default": {
            // TODO: replace with original
            // "model": "Intel/dpt-large",
            "model": "Xenova/dpt-large",
        },
        "type": "image",
    },

    // This task serves as a useful interface for dealing with sentence-transformers (https://huggingface.co/sentence-transformers).
    "feature-extraction": {
        "tokenizer": AutoTokenizer,
        "pipeline": FeatureExtractionPipeline,
        "model": AutoModel,
        "default": {
            // TODO: replace with original
            // "model": "sentence-transformers/all-MiniLM-L6-v2",
            "model": "Xenova/all-MiniLM-L6-v2",
        },
        "type": "text",
    },
})


// TODO: Add types for TASK_ALIASES
const TASK_ALIASES = Object.freeze({
    "sentiment-analysis": "text-classification",
    "ner": "token-classification",
    // "vqa": "visual-question-answering", // TODO: Add
    "asr": "automatic-speech-recognition",
    "text-to-speech": "text-to-audio",

    // Add for backwards compatibility
    "embeddings": "feature-extraction",
});

/**
 * @typedef {keyof typeof SUPPORTED_TASKS} TaskType
 * @typedef {keyof typeof TASK_ALIASES} AliasType
 * @typedef {TaskType | AliasType} PipelineType All possible pipeline types.
 * @typedef {{[K in TaskType]: InstanceType<typeof SUPPORTED_TASKS[K]["pipeline"]>}} SupportedTasks A mapping of pipeline names to their corresponding pipeline classes.
 * @typedef {{[K in AliasType]: InstanceType<typeof SUPPORTED_TASKS[TASK_ALIASES[K]]["pipeline"]>}} AliasTasks A mapping from pipeline aliases to their corresponding pipeline classes.
 * @typedef {SupportedTasks & AliasTasks} AllTasks A mapping from all pipeline names and aliases to their corresponding pipeline classes.
 */

/**
 * Utility factory method to build a `Pipeline` object.
 * 
 * @template {PipelineType} T The type of pipeline to return.
 * @param {T} task The task defining which pipeline will be returned. Currently accepted tasks are:
 *  - `"audio-classification"`: will return a `AudioClassificationPipeline`.
 *  - `"automatic-speech-recognition"`: will return a `AutomaticSpeechRecognitionPipeline`.
 *  - `"depth-estimation"`: will return a `DepthEstimationPipeline`.
 *  - `"document-question-answering"`: will return a `DocumentQuestionAnsweringPipeline`.
 *  - `"feature-extraction"`: will return a `FeatureExtractionPipeline`.
 *  - `"fill-mask"`: will return a `FillMaskPipeline`.
 *  - `"image-classification"`: will return a `ImageClassificationPipeline`.
 *  - `"image-segmentation"`: will return a `ImageSegmentationPipeline`.
 *  - `"image-to-text"`: will return a `ImageToTextPipeline`.
 *  - `"object-detection"`: will return a `ObjectDetectionPipeline`.
 *  - `"question-answering"`: will return a `QuestionAnsweringPipeline`.
 *  - `"summarization"`: will return a `SummarizationPipeline`.
 *  - `"text2text-generation"`: will return a `Text2TextGenerationPipeline`.
 *  - `"text-classification"` (alias "sentiment-analysis" available): will return a `TextClassificationPipeline`.
 *  - `"text-generation"`: will return a `TextGenerationPipeline`.
 *  - `"token-classification"` (alias "ner" available): will return a `TokenClassificationPipeline`.
 *  - `"translation"`: will return a `TranslationPipeline`.
 *  - `"translation_xx_to_yy"`: will return a `TranslationPipeline`.
 *  - `"zero-shot-classification"`: will return a `ZeroShotClassificationPipeline`.
 *  - `"zero-shot-audio-classification"`: will return a `ZeroShotAudioClassificationPipeline`.
 *  - `"zero-shot-image-classification"`: will return a `ZeroShotImageClassificationPipeline`.
 *  - `"zero-shot-object-detection"`: will return a `ZeroShotObjectDetectionPipeline`.
 * @param {string} [model=null] The name of the pre-trained model to use. If not specified, the default model for the task will be used.
 * @param {import('./utils/hub.js').PretrainedOptions} [options] Optional parameters for the pipeline.
 * @returns {Promise<AllTasks[T]>} A Pipeline object for the specified task.
 * @throws {Error} If an unsupported pipeline is requested.
 */
export async function pipeline(
    task,
    model = null,
    {
        quantized = true,
        progress_callback = null,
        config = null,
        cache_dir = null,
<<<<<<< HEAD
        model_file_name = null,
=======
>>>>>>> f9e6817f
        local_files_only = false,
        revision = 'main',
    } = {}
) {
    // Helper method to construct pipeline

    // Apply aliases
    // @ts-ignore
    task = TASK_ALIASES[task] ?? task;

    // Get pipeline info
    const pipelineInfo = SUPPORTED_TASKS[task.split('_', 1)[0]];
    if (!pipelineInfo) {
        throw Error(`Unsupported pipeline: ${task}. Must be one of [${Object.keys(SUPPORTED_TASKS)}]`)
    }

    // Use model if specified, otherwise, use default
    if (!model) {
        model = pipelineInfo.default.model
        console.log(`No model specified. Using default model: "${model}".`);
    }

    const pretrainedOptions = {
        quantized,
        progress_callback,
        config,
        cache_dir,
        local_files_only,
        revision,
<<<<<<< HEAD
        model_file_name
=======
>>>>>>> f9e6817f
    }

    const classes = new Map([
        ['tokenizer', pipelineInfo.tokenizer],
        ['model', pipelineInfo.model],
        ['processor', pipelineInfo.processor],
    ]);

    // Load model, tokenizer, and processor (if they exist)
    const results = await loadItems(classes, model, pretrainedOptions);
    results.task = task;

    dispatchCallback(progress_callback, {
        'status': 'ready',
        'task': task,
        'model': model,
    });

    const pipelineClass = pipelineInfo.pipeline;
    return new pipelineClass(results);
}


/**
 * Helper function to get applicable model, tokenizer, or processor classes for a given model.
 * @param {Map<string, any>} mapping The mapping of names to classes, arrays of classes, or null.
 * @param {string} model The name of the model to load.
 * @param {import('./utils/hub.js').PretrainedOptions} pretrainedOptions The options to pass to the `from_pretrained` method.
 * @private
 */
async function loadItems(mapping, model, pretrainedOptions) {

    const result = Object.create(null);

    /**@type {Promise[]} */
    const promises = [];
    for (let [name, cls] of mapping.entries()) {
        if (!cls) continue;

        /**@type {Promise} */
        let promise;
        if (Array.isArray(cls)) {
            promise = new Promise(async (resolve, reject) => {
                let e;
                for (let c of cls) {
                    if (c === null) {
                        // If null, we resolve it immediately, meaning the relevant
                        // class was not found, but it is optional.
                        resolve(null);
                        return;
                    }
                    try {
                        resolve(await c.from_pretrained(model, pretrainedOptions));
                        return;
                    } catch (err) {
                        e = err;
                    }
                }
                reject(e);
            })
        } else {
            promise = cls.from_pretrained(model, pretrainedOptions);
        }

        result[name] = promise;
        promises.push(promise);
    }

    // Wait for all promises to resolve (in parallel)
    await Promise.all(promises);

    // Then assign to result
    for (let [name, promise] of Object.entries(result)) {
        result[name] = await promise;
    }

    return result;
}<|MERGE_RESOLUTION|>--- conflicted
+++ resolved
@@ -582,7 +582,6 @@
  * ```
  */
 export class FillMaskPipeline extends (/** @type {new (options: TextPipelineConstructorArgs) => FillMaskPipelineType} */ (Pipeline)) {
-<<<<<<< HEAD
 
     /**
      * Create a new FillMaskPipeline.
@@ -606,31 +605,6 @@
         // Run model
         const outputs = await this.model(model_inputs)
 
-=======
-
-    /**
-     * Create a new FillMaskPipeline.
-     * @param {TextPipelineConstructorArgs} options An object used to instantiate the pipeline.
-     */
-    constructor(options) {
-        super(options);
-    }
-
-    /** @type {FillMaskPipelineCallback} */
-    async _call(texts, {
-        topk = 5
-    } = {}) {
-
-        // Run tokenization
-        const model_inputs = this.tokenizer(texts, {
-            padding: true,
-            truncation: true,
-        });
-
-        // Run model
-        const outputs = await this.model(model_inputs)
-
->>>>>>> f9e6817f
         const toReturn = [];
 
         for (let i = 0; i < model_inputs.input_ids.dims[0]; ++i) {
@@ -718,7 +692,6 @@
             if (task_specific_params[this.task].prefix) {
                 texts = texts.map(x => task_specific_params[this.task].prefix + x)
             }
-<<<<<<< HEAD
 
             // TODO update generation config
         }
@@ -735,24 +708,6 @@
             // @ts-ignore
             input_ids = tokenizer._build_translation_inputs(texts, tokenizer_options, generate_kwargs).input_ids;
 
-=======
-
-            // TODO update generation config
-        }
-
-        const tokenizer = this.tokenizer;
-        const tokenizer_options = {
-            padding: true,
-            truncation: true,
-        }
-        let input_ids;
-        if (this instanceof TranslationPipeline && '_build_translation_inputs' in tokenizer) {
-            // TODO: move to Translation pipeline?
-            // Currently put here to avoid code duplication
-            // @ts-ignore
-            input_ids = tokenizer._build_translation_inputs(texts, tokenizer_options, generate_kwargs).input_ids;
-
->>>>>>> f9e6817f
         } else {
             input_ids = tokenizer(texts, tokenizer_options).input_ids;
         }
@@ -1410,11 +1365,7 @@
             audio = [/** @type {AudioInput} */ (audio)];
         }
 
-<<<<<<< HEAD
-        // Insert label into hypothesis template
-=======
         // Insert label into hypothesis template 
->>>>>>> f9e6817f
         const texts = candidate_labels.map(
             x => hypothesis_template.replace('{}', x)
         );
@@ -1559,7 +1510,6 @@
  * ```
  */
 export class AutomaticSpeechRecognitionPipeline extends (/** @type {new (options: TextAudioPipelineConstructorArgs) => AutomaticSpeechRecognitionPipelineType} */ (Pipeline)) {
-<<<<<<< HEAD
 
     /**
      * Create a new AutomaticSpeechRecognitionPipeline.
@@ -1569,17 +1519,6 @@
         super(options);
     }
 
-=======
-
-    /**
-     * Create a new AutomaticSpeechRecognitionPipeline.
-     * @param {TextAudioPipelineConstructorArgs} options An object used to instantiate the pipeline.
-     */
-    constructor(options) {
-        super(options);
-    }
-
->>>>>>> f9e6817f
     /** @type {AutomaticSpeechRecognitionPipelineCallback} */
     async _call(audio, kwargs = {}) {
         switch (this.model.config.model_type) {
@@ -1587,11 +1526,8 @@
                 return this._call_whisper(audio, kwargs)
             case 'wav2vec2':
             case 'wav2vec2-bert':
-<<<<<<< HEAD
-=======
             case 'unispeech':
             case 'unispeech-sat':
->>>>>>> f9e6817f
             case 'hubert':
                 return this._call_wav2vec2(audio, kwargs)
             default:
@@ -2125,11 +2061,7 @@
         const isBatched = Array.isArray(images);
         const preparedImages = await prepareImages(images);
 
-<<<<<<< HEAD
-        // Insert label into hypothesis template
-=======
         // Insert label into hypothesis template 
->>>>>>> f9e6817f
         const texts = candidate_labels.map(
             x => hypothesis_template.replace('{}', x)
         );
@@ -2433,7 +2365,6 @@
  * ```
  */
 export class DocumentQuestionAnsweringPipeline extends (/** @type {new (options: TextImagePipelineConstructorArgs) => DocumentQuestionAnsweringPipelineType} */ (Pipeline)) {
-<<<<<<< HEAD
 
     /**
      * Create a new DocumentQuestionAnsweringPipeline.
@@ -2473,47 +2404,6 @@
         // Decode output
         const decoded = this.tokenizer.batch_decode(output)[0];
 
-=======
-
-    /**
-     * Create a new DocumentQuestionAnsweringPipeline.
-     * @param {TextImagePipelineConstructorArgs} options An object used to instantiate the pipeline.
-     */
-    constructor(options) {
-        super(options);
-    }
-
-    /** @type {DocumentQuestionAnsweringPipelineCallback} */
-    async _call(image, question, generate_kwargs = {}) {
-
-        // NOTE: For now, we only support a batch size of 1
-
-        // Preprocess image
-        const preparedImage = (await prepareImages(image))[0];
-        const { pixel_values } = await this.processor(preparedImage);
-
-        // Run tokenization
-        const task_prompt = `<s_docvqa><s_question>${question}</s_question><s_answer>`;
-        const decoder_input_ids = this.tokenizer(task_prompt, {
-            add_special_tokens: false,
-            padding: true,
-            truncation: true,
-        }).input_ids;
-
-        // Run model
-        const output = await this.model.generate(
-            pixel_values,
-            {
-                ...generate_kwargs,
-                decoder_input_ids,
-                max_length: this.model.config.decoder.max_position_embeddings,
-            }
-        );
-
-        // Decode output
-        const decoded = this.tokenizer.batch_decode(output)[0];
-
->>>>>>> f9e6817f
         // Parse answer
         const match = decoded.match(/<s_answer>(.*?)<\/s_answer>/);
         let answer = null;
@@ -3127,10 +3017,6 @@
         progress_callback = null,
         config = null,
         cache_dir = null,
-<<<<<<< HEAD
-        model_file_name = null,
-=======
->>>>>>> f9e6817f
         local_files_only = false,
         revision = 'main',
     } = {}
@@ -3160,10 +3046,6 @@
         cache_dir,
         local_files_only,
         revision,
-<<<<<<< HEAD
-        model_file_name
-=======
->>>>>>> f9e6817f
     }
 
     const classes = new Map([
