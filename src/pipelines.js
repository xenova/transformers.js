--- conflicted
+++ resolved
@@ -860,10 +860,6 @@
             }
             // @ts-ignore
             let decoder_prompt_ids = this.tokenizer.get_decoder_prompt_ids({ language, task, no_timestamps: !return_timestamps })
-<<<<<<< HEAD
-=======
-
->>>>>>> aceab9bf
             if (decoder_prompt_ids.length > 0) {
                 kwargs.forced_decoder_ids = decoder_prompt_ids;
             }
