--- conflicted
+++ resolved
@@ -97,17 +97,11 @@
             try:
                 # Load tokenizer
                 tokenizer = AutoTokenizer.from_pretrained(tokenizer_name)
-<<<<<<< HEAD
             except (KeyError, EnvironmentError):
                 # If a KeyError/EnvironmentError is raised from the AutoTokenizer, it
                 # means the model does not use a tokenizer (e.g., vision models)
-                continue 
-=======
-            except KeyError:
-                # If a KeyError is raised from the AutoTokenizer, it means the model
-                # does not use a tokenizer (e.g., vision models)
                 continue
->>>>>>> 2f70a5d3
+
             tokenizer_results = []
 
             shared_texts = TOKENIZER_TEST_DATA["shared"]
