--- conflicted
+++ resolved
@@ -38,22 +38,14 @@
   },
   "homepage": "https://github.com/xenova/transformers.js#readme",
   "dependencies": {
-<<<<<<< HEAD
     "image-decode": "^1.2.2",
     "image-encode": "^1.3.1",
-    "onnxruntime-web": "^1.14.0",
-    "sharp": "^0.32.0"
-  },
-  "optionalDependencies": {
-    "onnxruntime-node": "^1.14.0",
-    "onnxruntime-react-native": "^1.14.0"
-=======
     "onnxruntime-web": "1.14.0",
     "sharp": "^0.32.0"
   },
   "optionalDependencies": {
-    "onnxruntime-node": "1.14.0"
->>>>>>> 55d6ef41
+    "onnxruntime-node": "1.14.0",
+    "onnxruntime-react-native": "1.14.0"
   },
   "devDependencies": {
     "@types/jest": "^29.5.1",
