from .extra.marian import SUPPORTED_HELSINKI_NLP_MODELS


SUPPORTED_MODELS = {
    # NOTE: keys of `SUPPORTED_MODELS` are subsets of https://github.com/huggingface/optimum/blob/7f8e606689365931300ef5e6d3b20cb88771cb08/optimum/exporters/tasks.py#L281-L965
    'albert': {
        # Masked language modelling
        'fill-mask': [
            'albert-base-v2',
            'albert-large-v2',
        ],

        # Feature extraction
        'feature-extraction': [
            'sentence-transformers/paraphrase-albert-small-v2',
            'sentence-transformers/paraphrase-albert-base-v2',
        ],
    },
    'bart': {
        # Summarization
        'summarization': [
            'sshleifer/distilbart-xsum-12-1',
            'sshleifer/distilbart-xsum-6-6',
            'sshleifer/distilbart-xsum-12-3',
            'sshleifer/distilbart-xsum-9-6',
            'sshleifer/distilbart-xsum-12-6',
            'sshleifer/distilbart-cnn-12-3',
            'sshleifer/distilbart-cnn-12-6',
            'sshleifer/distilbart-cnn-6-6',
            'facebook/bart-large-cnn',
            'facebook/bart-large-xsum',
        ],
        # Zero-shot classification
        'zero-shot-classification': {
            'facebook/bart-large-mnli',
        },
    },
    'beit': {
        # Image classification
        'image-classification': [
            'microsoft/beit-base-patch16-224',
            'microsoft/beit-base-patch16-224-pt22k',
            'microsoft/beit-base-patch16-384',
            'microsoft/beit-base-patch16-224-pt22k-ft22k',
            'microsoft/beit-large-patch16-224',
            'microsoft/beit-large-patch16-224-pt22k',
            'microsoft/beit-large-patch16-512',
            'microsoft/beit-large-patch16-224-pt22k-ft22k',
            'microsoft/beit-large-patch16-384',
            'microsoft/dit-base-finetuned-rvlcdip',
            'microsoft/dit-large-finetuned-rvlcdip',
        ],
    },
    'bert': {
        # Feature extraction
        'feature-extraction': [
            'sentence-transformers/all-MiniLM-L6-v2',
            'sentence-transformers/all-MiniLM-L12-v2',
            'sentence-transformers/paraphrase-multilingual-MiniLM-L12-v2',
            'sentence-transformers/paraphrase-MiniLM-L6-v2',
            'sentence-transformers/paraphrase-MiniLM-L3-v2',
            'sentence-transformers/bert-base-nli-mean-tokens',
            'sentence-transformers/multi-qa-MiniLM-L6-cos-v1',
            'sentence-transformers/xlm-r-100langs-bert-base-nli-stsb-mean-tokens',
            'sentence-transformers/LaBSE',
            'deepset/sentence_bert',
            'intfloat/e5-small',
            'intfloat/e5-small-v2',
            'intfloat/e5-base',
            'intfloat/e5-base-v2',
            'intfloat/e5-large',
            'intfloat/e5-large-v2',
            'intfloat/multilingual-e5-base',
            'thenlper/gte-small',
            'thenlper/gte-base',
            'thenlper/gte-large',
            'BAAI/bge-small-en',
            'BAAI/bge-base-en',
            'BAAI/bge-large-en',
            'BAAI/bge-large-en-v1.5',
            'BAAI/bge-base-en-v1.5',
            'BAAI/bge-small-en-v1.5',
            'BAAI/bge-large-zh-v1.5',
            'BAAI/bge-base-zh-v1.5',
            'BAAI/bge-small-zh-v1.5',
            'allenai/scibert_scivocab_uncased',
            'SpanBERT/spanbert-large-cased',
            'SpanBERT/spanbert-base-cased',
            'cambridgeltl/SapBERT-from-PubMedBERT-fulltext',
            'indobenchmark/indobert-base-p1',
            'GanjinZero/UMLSBert_ENG',
            'DeepPavlov/rubert-base-cased',
            'monologg/kobert',
        ],

        # Text classification
        'text-classification': [
            'nlptown/bert-base-multilingual-uncased-sentiment',
            'ProsusAI/finbert',
            'unitary/toxic-bert',
            'BAAI/bge-reranker-large',
            'BAAI/bge-reranker-base',
        ],

        # Token classification
        'token-classification': [
            'Davlan/bert-base-multilingual-cased-ner-hrl',
            'ckiplab/bert-base-chinese-ner',
            'ckiplab/bert-base-chinese-ws',
            'ckiplab/bert-base-chinese-pos',
            'dslim/bert-base-NER',
            'dslim/bert-base-NER-uncased',
        ],

        # Masked language modelling
<<<<<<< HEAD
        'fill-mask': [
            'bert-base-uncased',
            'bert-base-cased',
            'bert-base-multilingual-uncased',
            'bert-base-multilingual-cased',
            'bert-base-chinese',
            'emilyalsentzer/Bio_ClinicalBERT',
        ]
    },
    # 'blenderbot': [
    #     # Text2text generation (TODO add conversational)
    #     'facebook/blenderbot-400M-distill',
    #     'facebook/blenderbot-1B-distill',
    # ],
    # 'blenderbot-small': [
    #     # Text2text generation (TODO add conversational)
    #     'facebook/blenderbot-90M', # DEPRECATED
    #     'facebook/blenderbot_small-90M',
    # ],
    'bloom': {
=======
        'bert-base-uncased',
        'bert-base-cased',
        'bert-base-multilingual-uncased',
        'bert-base-multilingual-cased',
        'bert-base-chinese',
        'emilyalsentzer/Bio_ClinicalBERT',
    ],
    'blenderbot': [
        # Text2text generation (TODO add conversational)
        'facebook/blenderbot-400M-distill',
        # 'facebook/blenderbot-1B-distill',
    ],
    'blenderbot-small': [
        # Text2text generation (TODO add conversational)
        # 'facebook/blenderbot-90M',  # DEPRECATED
        'facebook/blenderbot_small-90M',
    ],
    'bloom': [
>>>>>>> 40df3cc0
        # Text generation
        'text-generation': [
            'bigscience/bloom-560m',
            'bigscience/bloomz-560m',
        ],
    },

    'camembert': {
        # Feature extraction
        'feature-extraction': [
            'dangvantuan/sentence-camembert-large',
        ],

        # Token classification
        'token-classification': [
            'Jean-Baptiste/camembert-ner',
            'Jean-Baptiste/camembert-ner-with-dates',
            'pythainlp/thainer-corpus-v2-base-model',
            'gilf/french-camembert-postag-model',
        ],

        # Masked language modelling
        'fill-mask': [
            'camembert-base',
            'airesearch/wangchanberta-base-att-spm-uncased',
        ],
    },

    'clip': {
        # Zero-shot image classification (and feature extraction)
        # (with and without `--split_modalities`)
        'zero-shot-image-classification': [
            'openai/clip-vit-base-patch16',
            'openai/clip-vit-base-patch32',
            'openai/clip-vit-large-patch14',
            'openai/clip-vit-large-patch14-336',
        ]
    },
    'codegen': {
        # Text generation
        'text-generation': [
            'Salesforce/codegen-350M-mono',
            'Salesforce/codegen-350M-multi',
            'Salesforce/codegen-350M-nl',
        ],
    },
    'deberta': {
        # Zero-shot classification
        'zero-shot-classification': [
            'cross-encoder/nli-deberta-base',
            'Narsil/deberta-large-mnli-zero-cls',
        ],
    },
    'deberta-v2': {
        # Zero-shot classification
        'zero-shot-classification': [
            'cross-encoder/nli-deberta-v3-xsmall',
            'cross-encoder/nli-deberta-v3-small',
            'cross-encoder/nli-deberta-v3-base',
            'cross-encoder/nli-deberta-v3-large',
            'MoritzLaurer/DeBERTa-v3-xsmall-mnli-fever-anli-ling-binary',
            'MoritzLaurer/DeBERTa-v3-base-mnli',
            'MoritzLaurer/DeBERTa-v3-base-mnli-fever-anli',
            'MoritzLaurer/DeBERTa-v3-large-mnli-fever-anli-ling-wanli',
            'MoritzLaurer/mDeBERTa-v3-base-xnli-multilingual-nli-2mil7',
            'sileod/deberta-v3-base-tasksource-nli',
            'sileod/deberta-v3-large-tasksource-nli',
        ],
    },
    'deit': {
        # Image classification
        'image-classification': [
            'facebook/deit-tiny-distilled-patch16-224',
            'facebook/deit-small-distilled-patch16-224',
            'facebook/deit-base-distilled-patch16-224',
            'facebook/deit-base-distilled-patch16-384',
        ],
    },
    'detr': {
        # Object detection
        'object-detection': [
            'facebook/detr-resnet-50',
            'facebook/detr-resnet-101',
        ],

        # Image segmentation
        'image-segmentation': [
            'facebook/detr-resnet-50-panoptic',
        ],
    },
    'distilbert': {
        # Feature extraction
        'feature-extraction': [
            'sentence-transformers/multi-qa-distilbert-cos-v1',
            'sentence-transformers/distiluse-base-multilingual-cased-v1',
            'sentence-transformers/distiluse-base-multilingual-cased-v2',
            'sentence-transformers/distilbert-base-nli-mean-tokens',
            'sentence-transformers/distilbert-base-nli-stsb-mean-tokens',
            'sentence-transformers/msmarco-distilbert-base-v4',
        ],

        # Text classification
        'text-classification': [
            'distilbert-base-uncased-finetuned-sst-2-english',
        ],

        # Question answering
        'question-answering': [
            'distilbert-base-uncased-distilled-squad',
            'distilbert-base-cased-distilled-squad',
        ],

        # Zero-shot classification
        'zero-shot-classification': [
            'typeform/distilbert-base-uncased-mnli',
        ],

        # Token classification
        'token-classification': [
            'Davlan/distilbert-base-multilingual-cased-ner-hrl',
        ],

        # Masked language modelling
        'fill-mask': [
            'distilbert-base-uncased',
            'distilbert-base-cased',
        ],
    },
    'donut': {
        # Image-to-text
<<<<<<< HEAD
        'image-to-text': [
            'naver-clova-ix/donut-base-finetuned-cord-v2',
        ],
=======
        'naver-clova-ix/donut-base-finetuned-cord-v2',
        'naver-clova-ix/donut-base-finetuned-zhtrainticket',
>>>>>>> 40df3cc0

        # Document Question Answering
        'document-question-answering': [
            'naver-clova-ix/donut-base-finetuned-docvqa',
        ],
    },
    'gpt_neo': {
        # Text generation
        'text-generation': [
            'EleutherAI/gpt-neo-125M',
            'MBZUAI/LaMini-Neo-125M',
            # 'MBZUAI/LaMini-Neo-1.3B', # TODO add
            'iliemihai/gpt-neo-romanian-125m',
        ],
    },
    'gpt_neox': {
        # Text generation
        'text-generation': [
            'EleutherAI/pythia-14m',
            'EleutherAI/pythia-31m',
            'EleutherAI/pythia-70m',
            'EleutherAI/pythia-70m-deduped',
            'EleutherAI/pythia-160m',
            'EleutherAI/pythia-160m-deduped',
            'EleutherAI/pythia-410m',
            'EleutherAI/pythia-410m-deduped',
        ],
    },
    'gpt2': {
        # Text generation
        'text-generation': [
            'gpt2',
            'distilgpt2',
            'MBZUAI/LaMini-Cerebras-111M',
            'MBZUAI/LaMini-Cerebras-256M',
            'MBZUAI/LaMini-Cerebras-590M',
            # 'MBZUAI/LaMini-Cerebras-1.3B', # TODO add
            'MBZUAI/LaMini-GPT-124M',
            'MBZUAI/LaMini-GPT-774M',
            # 'MBZUAI/LaMini-GPT-1.5B', # TODO add
            'aisquared/dlite-v2-774m',
            'Locutusque/gpt2-large-conversational',
        ],
    },
    'gpt_bigcode': {
        # Text generation
        'text-generation': [
            'bigcode/tiny_starcoder_py',
            'abacaj/starcoderbase-1b-sft',
            # 'bigcode/starcoderbase-1b', # NOTE: This model is gated, so we ignore it when testing
        ],
    },
    'gptj': {
        # Text generation
        'text-generation': [
            'TabbyML/J-350M',
            'Milos/slovak-gpt-j-405M',
            'heegyu/kogpt-j-350m',
        ],
    },
    'herbert': {
        # Feature extraction
        'feature-extraction': [
            'allegro/herbert-base-cased',
            'allegro/herbert-large-cased',
        ],
    },
    'llama': {
        # Text generation
<<<<<<< HEAD
        'text-generation': [
            # Text generation
            'Xenova/llama2.c-stories15M',
            'Xenova/llama2.c-stories42M',
            'Xenova/llama2.c-stories110M',
            'RajuKandasamy/tamillama_tiny_30m',
            'JackFram/llama-68m',
            'JackFram/llama-160m',
        ]
    },
    'm2m_100': {
=======
        'Xenova/llama2.c-stories15M',
        'Xenova/llama2.c-stories42M',
        'Xenova/llama2.c-stories110M',
        'RajuKandasamy/tamillama_tiny_30m',
        'JackFram/llama-68m',
        'JackFram/llama-160m',
    ],
    'longt5': {
        # Text-to-text
        'text2text-generation': [
            'google/long-t5-local-base',
            'google/long-t5-tglobal-base',
            # 'google/long-t5-tglobal-xl', # too large
            # 'google/long-t5-tglobal-large', # too large
            # 'google/long-t5-local-large', # too large
        ],

        # Summarization
        'summarization': [
            'pszemraj/long-t5-tglobal-base-16384-book-summary',
        ],

        # Feature extraction
        'feature-extraction': [
            # NOTE: requires --task feature-extraction
            'voidful/long-t5-encodec-tglobal-base',
        ],
    },
    'm2m_100': [
>>>>>>> 40df3cc0
        # Translation
        'translation': [
            'facebook/nllb-200-distilled-600M',
            'facebook/m2m100_418M',
        ],
    },
    'marian': {
        # Translation
        'translation': [
            f'Helsinki-NLP/opus-mt-{x}'
            for x in SUPPORTED_HELSINKI_NLP_MODELS
        ],
    },
    'mbart': {
        'translation': [
            'facebook/mbart-large-50-many-to-many-mmt',
            'facebook/mbart-large-50-many-to-one-mmt',
            'facebook/mbart-large-50',
        ],
    },
    'mobilebert': {
        # Zero-shot classification
        'zero-shot-classification': [
            'typeform/mobilebert-uncased-mnli',

            # TODO:
            # https://github.com/huggingface/optimum/issues/1027
            # 'google/mobilebert-uncased',
        ],
    },
    'mobilevit': {
        # Image classification
        'image-classification': [
            'apple/mobilevit-small',
            'apple/mobilevit-x-small',
            'apple/mobilevit-xx-small',
        ],

        # TODO: Image segmentation
        # 'image-segmentation': [
        #     'apple/deeplabv3-mobilevit-small',
        #     'apple/deeplabv3-mobilevit-x-small',
        #     'apple/deeplabv3-mobilevit-xx-small',
        # ],
    },
    'mpt': {
        # Text generation
        'text-generation': [
            'efederici/ipt-350m',
        ]
    },
    'mpnet': {
        # Feature extraction
        'feature-extraction': [
            'sentence-transformers/all-mpnet-base-v2',
            'sentence-transformers/nli-mpnet-base-v2',
            'sentence-transformers/paraphrase-mpnet-base-v2',
            'sentence-transformers/paraphrase-multilingual-mpnet-base-v2',
            'sentence-transformers/multi-qa-mpnet-base-cos-v1',
            'sentence-transformers/multi-qa-mpnet-base-dot-v1',
        ],
    },
    'mt5': {
        # Text-to-text
        'text2text-generation': [
            'google/mt5-small',
            'google/mt5-base',
        ],
    },
    'opt': {
        # Text generation
        'text-generation': [
            # Text generation
            'facebook/opt-125m',
            'facebook/opt-350m',
            # (TODO conversational)
            'PygmalionAI/pygmalion-350m',
        ]
    },
    'resnet': {
        # Image classification
        'image-classification': [
            'microsoft/resnet-18',
            'microsoft/resnet-26',
            'microsoft/resnet-34',
            'microsoft/resnet-50',
            'microsoft/resnet-101',
            'microsoft/resnet-152',
        ],
    },
    'roberta': {
        # Feature extraction
        'feature-extraction': [
            'sentence-transformers/all-distilroberta-v1',
            'sentence-transformers/all-roberta-large-v1',
        ],

        # Text classification
        'text-classification': [
            'roberta-large-mnli',
        ],

        # Token classification
        'token-classification': [
            'julien-c/EsperBERTo-small-pos',
        ],

        # Masked language modelling
        'fill-mask': [
            'roberta-base',
            'distilroberta-base',
        ],
    },
    # 'sam': [
    #     'facebook/sam-vit-base',
    #     'facebook/sam-vit-large',
    #     'facebook/sam-vit-huge',
    # ],
    'squeezebert': {
        # Feature extraction
        'feature-extraction': [
            'squeezebert/squeezebert-uncased',
            'squeezebert/squeezebert-mnli',
        ],
    },
    'swin': {
        # Image classification
        'image-classification': [
            'microsoft/swin-tiny-patch4-window7-224',
            'microsoft/swin-base-patch4-window7-224',
            'microsoft/swin-large-patch4-window12-384-in22k',
            'microsoft/swin-base-patch4-window7-224-in22k',
            'microsoft/swin-base-patch4-window12-384-in22k',
            'microsoft/swin-base-patch4-window12-384',
            'microsoft/swin-large-patch4-window7-224',
            'microsoft/swin-small-patch4-window7-224',
            'microsoft/swin-large-patch4-window7-224-in22k',
            'microsoft/swin-large-patch4-window12-384',
        ],
    },
    't5': {
        # Translation/Summarization
        ('translation', 'summarization'): [
            't5-small',
            't5-base',
            'google/t5-v1_1-small',
            'google/t5-v1_1-base',
            'google/flan-t5-small',
            'google/flan-t5-base',
        ],

        # Text-to-text
        'text2text-generation': [
            'MBZUAI/LaMini-Flan-T5-77M',
            'MBZUAI/LaMini-Flan-T5-248M',
            'MBZUAI/LaMini-Flan-T5-783M',
            'MBZUAI/LaMini-T5-61M',
            'MBZUAI/LaMini-T5-223M',
            'MBZUAI/LaMini-T5-738M',
        ],

        # Feature extraction
        'feature-extraction': [
            'sentence-transformers/sentence-t5-large',
            'hkunlp/instructor-base',
            'hkunlp/instructor-large',
        ],
    },
    'vision-encoder-decoder': {
        # Image-to-text
        'image-to-text': [
            'nlpconnect/vit-gpt2-image-captioning',
        ],
    },
    'vit': {
        # Feature extraction
        'feature-extraction': [
            'google/vit-base-patch16-224-in21k',
            'facebook/dino-vitb16',
            'facebook/dino-vits8',
            'facebook/dino-vitb8',
            'facebook/dino-vits16',
        ],
        # Image classification
        'image-classification': [
            'google/vit-base-patch16-224',
        ],
    },
    'wav2vec2': {
        # Feature extraction # NOTE: requires --task feature-extraction
        'feature-extraction': [
            'facebook/mms-300m',
            'facebook/mms-1b',
        ],

        # Audio classification
        'audio-classification': [
            'alefiury/wav2vec2-large-xlsr-53-gender-recognition-librispeech',
            'superb/wav2vec2-base-superb-ks',
            'facebook/mms-lid-126',
            'facebook/mms-lid-256',
            'facebook/mms-lid-512',
            'facebook/mms-lid-1024',
            'facebook/mms-lid-2048',
            'facebook/mms-lid-4017',
        ],

        # Automatic speech recognition
        'automatic-speech-recognition': [
            'jonatasgrosman/wav2vec2-large-xlsr-53-english',
            'facebook/wav2vec2-base-960h',
            'facebook/mms-1b-l1107',
            'facebook/mms-1b-all',
            'facebook/mms-1b-fl102',
        ],
    },
    'wavlm': {
        # Feature extraction
        'feature-extraction': [
            'microsoft/wavlm-base',
            'microsoft/wavlm-base-plus',
            'microsoft/wavlm-large',
        ],
    },
    'whisper': {
        # Automatic speech recognition
        'automatic-speech-recognition': [
            'openai/whisper-tiny',
            'openai/whisper-tiny.en',
            'openai/whisper-base',
            'openai/whisper-base.en',
            'openai/whisper-small',
            'openai/whisper-small.en',
            'openai/whisper-medium',
            'openai/whisper-medium.en',
            'openai/whisper-large',
            'openai/whisper-large-v2',
            'NbAiLab/nb-whisper-tiny-beta',
            'NbAiLab/nb-whisper-base-beta',
            'NbAiLab/nb-whisper-small-beta',
            'NbAiLab/nb-whisper-medium-beta',
            'NbAiLab/nb-whisper-large-beta',
        ]
    },
    'xlm': {
        # Masked language modelling
        'fill-mask': [
            'xlm-clm-ende-1024',
            'xlm-mlm-ende-1024',
            'xlm-clm-enfr-1024',
            'xlm-mlm-enfr-1024',
            'xlm-mlm-17-1280',
            'xlm-mlm-100-1280',
            'xlm-mlm-en-2048',
            'xlm-mlm-enro-1024',
            'xlm-mlm-tlm-xnli15-1024',
            'xlm-mlm-xnli15-1024',
        ],
    },
    'xlm-roberta': {
        # Masked language modelling
        'fill-mask': [
            'xlm-roberta-base'
        ],
    },
    'yolos': {
        # Object detection
        'object-detection': [
            # Object detection
            'hustvl/yolos-tiny',
            'hustvl/yolos-small',
            'hustvl/yolos-base',
            'hustvl/yolos-small-dwr',
            'hustvl/yolos-small-300',
        ],
    },
}


def main():
    for model_type, tasks in SUPPORTED_MODELS.items():
        for task, model_ids in tasks.items():
            print(f'# {model_type:=^80}')
            for model_id in model_ids:
                print(
                    f'python -m scripts.convert --quantize --model_id {model_id}')
            print()


if __name__ == '__main__':
    main()<|MERGE_RESOLUTION|>--- conflicted
+++ resolved
@@ -113,7 +113,6 @@
         ],
 
         # Masked language modelling
-<<<<<<< HEAD
         'fill-mask': [
             'bert-base-uncased',
             'bert-base-cased',
@@ -123,37 +122,21 @@
             'emilyalsentzer/Bio_ClinicalBERT',
         ]
     },
-    # 'blenderbot': [
-    #     # Text2text generation (TODO add conversational)
-    #     'facebook/blenderbot-400M-distill',
-    #     'facebook/blenderbot-1B-distill',
-    # ],
-    # 'blenderbot-small': [
-    #     # Text2text generation (TODO add conversational)
-    #     'facebook/blenderbot-90M', # DEPRECATED
-    #     'facebook/blenderbot_small-90M',
-    # ],
+    'blenderbot': {
+        # Text-to-text (TODO add conversational)
+        'text2text-generation': [
+            'facebook/blenderbot-400M-distill',
+            # 'facebook/blenderbot-1B-distill',
+        ]
+    },
+    'blenderbot-small': {
+        # Text-to-text (TODO add conversational)
+        'text2text-generation': [
+            # 'facebook/blenderbot-90M',  # DEPRECATED
+            'facebook/blenderbot_small-90M',
+        ]
+    },
     'bloom': {
-=======
-        'bert-base-uncased',
-        'bert-base-cased',
-        'bert-base-multilingual-uncased',
-        'bert-base-multilingual-cased',
-        'bert-base-chinese',
-        'emilyalsentzer/Bio_ClinicalBERT',
-    ],
-    'blenderbot': [
-        # Text2text generation (TODO add conversational)
-        'facebook/blenderbot-400M-distill',
-        # 'facebook/blenderbot-1B-distill',
-    ],
-    'blenderbot-small': [
-        # Text2text generation (TODO add conversational)
-        # 'facebook/blenderbot-90M',  # DEPRECATED
-        'facebook/blenderbot_small-90M',
-    ],
-    'bloom': [
->>>>>>> 40df3cc0
         # Text generation
         'text-generation': [
             'bigscience/bloom-560m',
@@ -284,14 +267,10 @@
     },
     'donut': {
         # Image-to-text
-<<<<<<< HEAD
         'image-to-text': [
             'naver-clova-ix/donut-base-finetuned-cord-v2',
-        ],
-=======
-        'naver-clova-ix/donut-base-finetuned-cord-v2',
-        'naver-clova-ix/donut-base-finetuned-zhtrainticket',
->>>>>>> 40df3cc0
+            'naver-clova-ix/donut-base-finetuned-zhtrainticket',
+        ],
 
         # Document Question Answering
         'document-question-answering': [
@@ -361,9 +340,7 @@
     },
     'llama': {
         # Text generation
-<<<<<<< HEAD
-        'text-generation': [
-            # Text generation
+        'text-generation': [
             'Xenova/llama2.c-stories15M',
             'Xenova/llama2.c-stories42M',
             'Xenova/llama2.c-stories110M',
@@ -372,15 +349,6 @@
             'JackFram/llama-160m',
         ]
     },
-    'm2m_100': {
-=======
-        'Xenova/llama2.c-stories15M',
-        'Xenova/llama2.c-stories42M',
-        'Xenova/llama2.c-stories110M',
-        'RajuKandasamy/tamillama_tiny_30m',
-        'JackFram/llama-68m',
-        'JackFram/llama-160m',
-    ],
     'longt5': {
         # Text-to-text
         'text2text-generation': [
@@ -403,7 +371,6 @@
         ],
     },
     'm2m_100': [
->>>>>>> 40df3cc0
         # Translation
         'translation': [
             'facebook/nllb-200-distilled-600M',
