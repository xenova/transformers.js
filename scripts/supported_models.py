from .extra.marian import SUPPORTED_HELSINKI_NLP_MODELS


SUPPORTED_MODELS = {
    # NOTE: keys of `SUPPORTED_MODELS` are subsets of https://github.com/huggingface/optimum/blob/7f8e606689365931300ef5e6d3b20cb88771cb08/optimum/exporters/tasks.py#L281-L965
<<<<<<< HEAD
    'albert': {
=======
    'audio-spectrogram-transformer': [
        'MIT/ast-finetuned-audioset-10-10-0.4593',
        'MIT/ast-finetuned-audioset-16-16-0.442',
        'MIT/ast-finetuned-speech-commands-v2',
        'mtg-upf/discogs-maest-30s-pw-73e-ts',
    ],
    
    'albert': [
>>>>>>> 57487744
        # Masked language modelling
        'fill-mask': [
            'albert-base-v2',
            'albert-large-v2',
        ],

        # Feature extraction
        'feature-extraction': [
            'sentence-transformers/paraphrase-albert-small-v2',
            'sentence-transformers/paraphrase-albert-base-v2',
        ],
    },
    'bart': {
        # Summarization
        'summarization': [
            'sshleifer/distilbart-xsum-12-1',
            'sshleifer/distilbart-xsum-6-6',
            'sshleifer/distilbart-xsum-12-3',
            'sshleifer/distilbart-xsum-9-6',
            'sshleifer/distilbart-xsum-12-6',
            'sshleifer/distilbart-cnn-12-3',
            'sshleifer/distilbart-cnn-12-6',
            'sshleifer/distilbart-cnn-6-6',
            'facebook/bart-large-cnn',
            'facebook/bart-large-xsum',
        ],
        # Zero-shot classification
        'zero-shot-classification': {
            'facebook/bart-large-mnli',
        },
    },
    'beit': {
        # Image classification
        'image-classification': [
            'microsoft/beit-base-patch16-224',
            'microsoft/beit-base-patch16-224-pt22k',
            'microsoft/beit-base-patch16-384',
            'microsoft/beit-base-patch16-224-pt22k-ft22k',
            'microsoft/beit-large-patch16-224',
            'microsoft/beit-large-patch16-224-pt22k',
            'microsoft/beit-large-patch16-512',
            'microsoft/beit-large-patch16-224-pt22k-ft22k',
            'microsoft/beit-large-patch16-384',
            'microsoft/dit-base-finetuned-rvlcdip',
            'microsoft/dit-large-finetuned-rvlcdip',
        ],
    },
    'bert': {
        # Feature extraction
        'feature-extraction': [
            'sentence-transformers/all-MiniLM-L6-v2',
            'sentence-transformers/all-MiniLM-L12-v2',
            'sentence-transformers/paraphrase-multilingual-MiniLM-L12-v2',
            'sentence-transformers/paraphrase-MiniLM-L6-v2',
            'sentence-transformers/paraphrase-MiniLM-L3-v2',
            'sentence-transformers/bert-base-nli-mean-tokens',
            'sentence-transformers/multi-qa-MiniLM-L6-cos-v1',
            'sentence-transformers/xlm-r-100langs-bert-base-nli-stsb-mean-tokens',
            'sentence-transformers/LaBSE',
            'deepset/sentence_bert',
            'intfloat/e5-small',
            'intfloat/e5-small-v2',
            'intfloat/e5-base',
            'intfloat/e5-base-v2',
            'intfloat/e5-large',
            'intfloat/e5-large-v2',
            'intfloat/multilingual-e5-base',
            'thenlper/gte-small',
            'thenlper/gte-base',
            'thenlper/gte-large',
            'BAAI/bge-small-en',
            'BAAI/bge-base-en',
            'BAAI/bge-large-en',
            'BAAI/bge-large-en-v1.5',
            'BAAI/bge-base-en-v1.5',
            'BAAI/bge-small-en-v1.5',
            'BAAI/bge-large-zh-v1.5',
            'BAAI/bge-base-zh-v1.5',
            'BAAI/bge-small-zh-v1.5',
            'allenai/scibert_scivocab_uncased',
            'SpanBERT/spanbert-large-cased',
            'SpanBERT/spanbert-base-cased',
            'cambridgeltl/SapBERT-from-PubMedBERT-fulltext',
            'indobenchmark/indobert-base-p1',
            'GanjinZero/UMLSBert_ENG',
            'DeepPavlov/rubert-base-cased',
            'monologg/kobert',
        ],

        # Text classification
        'text-classification': [
            'nlptown/bert-base-multilingual-uncased-sentiment',
            'ProsusAI/finbert',
            'unitary/toxic-bert',
            'BAAI/bge-reranker-large',
            'BAAI/bge-reranker-base',
        ],

        # Token classification
        'token-classification': [
            'Davlan/bert-base-multilingual-cased-ner-hrl',
            'ckiplab/bert-base-chinese-ner',
            'ckiplab/bert-base-chinese-ws',
            'ckiplab/bert-base-chinese-pos',
            'dslim/bert-base-NER',
            'dslim/bert-base-NER-uncased',
        ],

        # Masked language modelling
        'fill-mask': [
            'bert-base-uncased',
            'bert-base-cased',
            'bert-base-multilingual-uncased',
            'bert-base-multilingual-cased',
            'bert-base-chinese',
            'emilyalsentzer/Bio_ClinicalBERT',
        ]
    },
    'blenderbot': {
        # Text-to-text (TODO add conversational)
        'text2text-generation': [
            'facebook/blenderbot-400M-distill',
            # 'facebook/blenderbot-1B-distill',
        ]
    },
    'blenderbot-small': {
        # Text-to-text (TODO add conversational)
        'text2text-generation': [
            # 'facebook/blenderbot-90M',  # DEPRECATED
            'facebook/blenderbot_small-90M',
        ]
    },
    'bloom': {
        # Text generation
        'text-generation': [
            'bigscience/bloom-560m',
            'bigscience/bloomz-560m',
        ],
    },

    'camembert': {
        # Feature extraction
        'feature-extraction': [
            'dangvantuan/sentence-camembert-large',
        ],

        # Token classification
        'token-classification': [
            'Jean-Baptiste/camembert-ner',
            'Jean-Baptiste/camembert-ner-with-dates',
            'pythainlp/thainer-corpus-v2-base-model',
            'gilf/french-camembert-postag-model',
        ],

        # Masked language modelling
<<<<<<< HEAD
        'fill-mask': [
            'camembert-base',
            'airesearch/wangchanberta-base-att-spm-uncased',
        ],
    },

    'clip': {
        # Zero-shot image classification (and feature extraction)
=======
        'camembert-base',
        'airesearch/wangchanberta-base-att-spm-uncased',
    ],
    'clap': [
        # Zero-shot audio classification and feature extraction
        # (with and without `--split_modalities`)
        'laion/clap-htsat-unfused',
        # TODO add 'laion/clap-htsat-fused',

        'Xenova/tiny-random-ClapModel',
    ],
    'clip': [
        # Zero-shot image classification and feature extraction
>>>>>>> 57487744
        # (with and without `--split_modalities`)
        'zero-shot-image-classification': [
            'openai/clip-vit-base-patch16',
            'openai/clip-vit-base-patch32',
            'openai/clip-vit-large-patch14',
            'openai/clip-vit-large-patch14-336',
        ]
    },
    'codegen': {
        # Text generation
<<<<<<< HEAD
        'text-generation': [
            'Salesforce/codegen-350M-mono',
            'Salesforce/codegen-350M-multi',
            'Salesforce/codegen-350M-nl',
        ],
    },
    'deberta': {
=======
        'Salesforce/codegen-350M-mono',
        'Salesforce/codegen-350M-multi',
        'Salesforce/codegen-350M-nl',
    ],
    'convnext':[
        # Image classification
        'facebook/convnext-tiny-224',
        'facebook/convnext-small-224',
        'facebook/convnext-base-224',
        'facebook/convnext-base-224-22k',
        'facebook/convnext-base-224-22k-1k',
        'facebook/convnext-base-384',
        'facebook/convnext-base-384-22k-1k',
        'facebook/convnext-large-224',
        'facebook/convnext-large-224-22k',
        'facebook/convnext-large-224-22k-1k',
        'facebook/convnext-large-384',
        'facebook/convnext-large-384-22k-1k',
        'facebook/convnext-xlarge-224-22k',
        'facebook/convnext-xlarge-224-22k-1k',
        'facebook/convnext-xlarge-384-22k-1k',
    ],
    'convnextv2':[
        # Image classification
        'facebook/convnextv2-atto-1k-224',
        'facebook/convnextv2-femto-1k-224',
        'facebook/convnextv2-pico-1k-224',
        'facebook/convnextv2-tiny-1k-224',
        'facebook/convnextv2-tiny-22k-384',
        'facebook/convnextv2-tiny-22k-224',
        'facebook/convnextv2-nano-1k-224',
        'facebook/convnextv2-nano-22k-384',
        'facebook/convnextv2-base-22k-224',
        'facebook/convnextv2-base-1k-224',
        'facebook/convnextv2-base-22k-384',
        'facebook/convnextv2-large-22k-224',
        'facebook/convnextv2-large-1k-224',
        'facebook/convnextv2-large-22k-384',
        # 'facebook/convnextv2-huge-22k-512',
        # 'facebook/convnextv2-huge-1k-224',
        # 'facebook/convnextv2-huge-22k-384',
        # 'facebook/convnextv2-nano-22k-224',
    ],
    'deberta': [
>>>>>>> 57487744
        # Zero-shot classification
        'zero-shot-classification': [
            'cross-encoder/nli-deberta-base',
            'Narsil/deberta-large-mnli-zero-cls',
        ],
    },
    'deberta-v2': {
        # Zero-shot classification
        'zero-shot-classification': [
            'cross-encoder/nli-deberta-v3-xsmall',
            'cross-encoder/nli-deberta-v3-small',
            'cross-encoder/nli-deberta-v3-base',
            'cross-encoder/nli-deberta-v3-large',
            'MoritzLaurer/DeBERTa-v3-xsmall-mnli-fever-anli-ling-binary',
            'MoritzLaurer/DeBERTa-v3-base-mnli',
            'MoritzLaurer/DeBERTa-v3-base-mnli-fever-anli',
            'MoritzLaurer/DeBERTa-v3-large-mnli-fever-anli-ling-wanli',
            'MoritzLaurer/mDeBERTa-v3-base-xnli-multilingual-nli-2mil7',
            'sileod/deberta-v3-base-tasksource-nli',
            'sileod/deberta-v3-large-tasksource-nli',
        ],
    },
    'deit': {
        # Image classification
        'image-classification': [
            'facebook/deit-tiny-distilled-patch16-224',
            'facebook/deit-small-distilled-patch16-224',
            'facebook/deit-base-distilled-patch16-224',
            'facebook/deit-base-distilled-patch16-384',
        ],
    },
    'detr': {
        # Object detection
        'object-detection': [
            'facebook/detr-resnet-50',
            'facebook/detr-resnet-101',
        ],

        # Image segmentation
        'image-segmentation': [
            'facebook/detr-resnet-50-panoptic',
        ],
    },
    'distilbert': {
        # Feature extraction
        'feature-extraction': [
            'sentence-transformers/multi-qa-distilbert-cos-v1',
            'sentence-transformers/distiluse-base-multilingual-cased-v1',
            'sentence-transformers/distiluse-base-multilingual-cased-v2',
            'sentence-transformers/distilbert-base-nli-mean-tokens',
            'sentence-transformers/distilbert-base-nli-stsb-mean-tokens',
            'sentence-transformers/msmarco-distilbert-base-v4',
        ],

        # Text classification
        'text-classification': [
            'distilbert-base-uncased-finetuned-sst-2-english',
        ],

        # Question answering
        'question-answering': [
            'distilbert-base-uncased-distilled-squad',
            'distilbert-base-cased-distilled-squad',
        ],

        # Zero-shot classification
        'zero-shot-classification': [
            'typeform/distilbert-base-uncased-mnli',
        ],

        # Token classification
        'token-classification': [
            'Davlan/distilbert-base-multilingual-cased-ner-hrl',
        ],

        # Masked language modelling
        'fill-mask': [
            'distilbert-base-uncased',
            'distilbert-base-cased',
        ],
    },
    'donut': { # NOTE: also a `vision-encoder-decoder`
        # Image-to-text
        'image-to-text': [
            'naver-clova-ix/donut-base-finetuned-cord-v2',
            'naver-clova-ix/donut-base-finetuned-zhtrainticket',
        ],

        # Document Question Answering
<<<<<<< HEAD
        'document-question-answering': [
            'naver-clova-ix/donut-base-finetuned-docvqa',
        ],
    },
    'falcon': {
        # Text generation
        'text-generation': [
            'Rocketknight1/tiny-random-falcon-7b',
            'fxmarty/really-tiny-falcon-testing',
        ]
    },
    'gpt_neo': {
=======
        'naver-clova-ix/donut-base-finetuned-docvqa',
    ],
    'dpt': [
        # Depth estimation
        'Intel/dpt-hybrid-midas',
        'Intel/dpt-large',
    ],
    'falcon': [
        # Text generation
        'Rocketknight1/tiny-random-falcon-7b',
        'fxmarty/really-tiny-falcon-testing',
    ],
    'glpn': [
        # Depth estimation
        'vinvino02/glpn-kitti',
        'vinvino02/glpn-nyu',
    ],
    'gpt_neo': [
>>>>>>> 57487744
        # Text generation
        'text-generation': [
            'EleutherAI/gpt-neo-125M',
            'MBZUAI/LaMini-Neo-125M',
            # 'MBZUAI/LaMini-Neo-1.3B', # TODO add
            'iliemihai/gpt-neo-romanian-125m',
        ],
    },
    'gpt_neox': {
        # Text generation
        'text-generation': [
            'EleutherAI/pythia-14m',
            'EleutherAI/pythia-31m',
            'EleutherAI/pythia-70m',
            'EleutherAI/pythia-70m-deduped',
            'EleutherAI/pythia-160m',
            'EleutherAI/pythia-160m-deduped',
            'EleutherAI/pythia-410m',
            'EleutherAI/pythia-410m-deduped',
        ],
    },
    'gpt2': {
        # Text generation
        'text-generation': [
            'gpt2',
            'distilgpt2',
            'MBZUAI/LaMini-Cerebras-111M',
            'MBZUAI/LaMini-Cerebras-256M',
            'MBZUAI/LaMini-Cerebras-590M',
            # 'MBZUAI/LaMini-Cerebras-1.3B', # TODO add
            'MBZUAI/LaMini-GPT-124M',
            'MBZUAI/LaMini-GPT-774M',
            # 'MBZUAI/LaMini-GPT-1.5B', # TODO add
            'aisquared/dlite-v2-774m',
            'Locutusque/gpt2-large-conversational',
        ],
    },
    'gpt_bigcode': {
        # Text generation
        'text-generation': [
            'bigcode/tiny_starcoder_py',
            'abacaj/starcoderbase-1b-sft',
            # 'bigcode/starcoderbase-1b', # NOTE: This model is gated, so we ignore it when testing
        ],
    },
    'gptj': {
        # Text generation
        'text-generation': [
            'TabbyML/J-350M',
            'Milos/slovak-gpt-j-405M',
            'heegyu/kogpt-j-350m',
        ],
    },
    'herbert': {
        # Feature extraction
        'feature-extraction': [
            'allegro/herbert-base-cased',
            'allegro/herbert-large-cased',
        ],
    },
    'llama': {
        # Text generation
        'text-generation': [
            'Xenova/llama2.c-stories15M',
            'Xenova/llama2.c-stories42M',
            'Xenova/llama2.c-stories110M',
            'RajuKandasamy/tamillama_tiny_30m',
            'JackFram/llama-68m',
            'JackFram/llama-160m',
        ]
    },
    'longt5': {
        # Text-to-text
        'text2text-generation': [
            'google/long-t5-local-base',
            'google/long-t5-tglobal-base',
            # 'google/long-t5-tglobal-xl', # too large
            # 'google/long-t5-tglobal-large', # too large
            # 'google/long-t5-local-large', # too large
        ],

        # Summarization
        'summarization': [
            'pszemraj/long-t5-tglobal-base-16384-book-summary',
        ],

        # Feature extraction
        'feature-extraction': [
            # NOTE: requires --task feature-extraction
            'voidful/long-t5-encodec-tglobal-base',
        ],
    },
    'm2m_100': {
        # Translation
        'translation': [
            'facebook/nllb-200-distilled-600M',
            'facebook/m2m100_418M',
        ],
    },
    'marian': {
        # Translation
        'translation': [
            f'Helsinki-NLP/opus-mt-{x}'
            for x in SUPPORTED_HELSINKI_NLP_MODELS
        ],
    },
    'mbart': {
        # Translation
        'translation': [
            'facebook/mbart-large-50-many-to-many-mmt',
            'facebook/mbart-large-50-many-to-one-mmt',
            'facebook/mbart-large-50',
        ],
    },
    'mistral': {
        # Text generation
        'text-generation': [
            'echarlaix/tiny-random-mistral',
        ],
    },
    'mobilebert': {
        # Zero-shot classification
        'zero-shot-classification': [
            'typeform/mobilebert-uncased-mnli',

            # TODO:
            # https://github.com/huggingface/optimum/issues/1027
            # 'google/mobilebert-uncased',
        ],
    },
    'mobilevit': {
        # Image classification
        'image-classification': [
            'apple/mobilevit-small',
            'apple/mobilevit-x-small',
            'apple/mobilevit-xx-small',
        ],

        # TODO: Image segmentation
        # 'image-segmentation': [
        #     'apple/deeplabv3-mobilevit-small',
        #     'apple/deeplabv3-mobilevit-x-small',
        #     'apple/deeplabv3-mobilevit-xx-small',
        # ],
    },
    'mpt': {
        # Text generation
        'text-generation': [
            'efederici/ipt-350m',
        ]
    },
    'mpnet': {
        # Feature extraction
<<<<<<< HEAD
        'feature-extraction': [
            'sentence-transformers/all-mpnet-base-v2',
            'sentence-transformers/nli-mpnet-base-v2',
            'sentence-transformers/paraphrase-mpnet-base-v2',
            'sentence-transformers/paraphrase-multilingual-mpnet-base-v2',
            'sentence-transformers/multi-qa-mpnet-base-cos-v1',
            'sentence-transformers/multi-qa-mpnet-base-dot-v1',
        ],
    },
    'mt5': {
        # Text-to-text
        'text2text-generation': [
            'google/mt5-small',
            'google/mt5-base',
        ],
    },
    'opt': {
        # Text generation
        'text-generation': [
            # Text generation
            'facebook/opt-125m',
            'facebook/opt-350m',
            # (TODO conversational)
            'PygmalionAI/pygmalion-350m',
        ]
    },
    'resnet': {
=======
        'sentence-transformers/all-mpnet-base-v2',
        'sentence-transformers/nli-mpnet-base-v2',
        'sentence-transformers/paraphrase-mpnet-base-v2',
        'sentence-transformers/paraphrase-multilingual-mpnet-base-v2',
        'sentence-transformers/multi-qa-mpnet-base-cos-v1',
        'sentence-transformers/multi-qa-mpnet-base-dot-v1',
    ],
    'mt5': [
        'google/mt5-small',
        'google/mt5-base',
    ],
    'nougat': [
        # Image-to-text
        'facebook/nougat-small',
        'facebook/nougat-base',
    ],
    'opt': [
        # Text generation
        'facebook/opt-125m',
        'facebook/opt-350m',
        # (TODO conversational)
        'PygmalionAI/pygmalion-350m',
    ],
    'owlvit': [
        # Object detection (Zero-shot object detection)
        # NOTE: Exported with --batch_size 1
        'google/owlvit-base-patch32',
        'google/owlvit-base-patch16',
        'google/owlvit-large-patch14',
    ],
    'resnet': [
>>>>>>> 57487744
        # Image classification
        'image-classification': [
            'microsoft/resnet-18',
            'microsoft/resnet-26',
            'microsoft/resnet-34',
            'microsoft/resnet-50',
            'microsoft/resnet-101',
            'microsoft/resnet-152',
        ],
    },
    'roberta': {
        # Feature extraction
        'feature-extraction': [
            'sentence-transformers/all-distilroberta-v1',
            'sentence-transformers/all-roberta-large-v1',
        ],

        # Text classification
        'text-classification': [
            'roberta-large-mnli',
        ],

        # Token classification
        'token-classification': [
            'julien-c/EsperBERTo-small-pos',
        ],

        # Masked language modelling
        'fill-mask': [
            'roberta-base',
            'distilroberta-base',
        ],
    },
    # 'sam': [
    #     'facebook/sam-vit-base',
    #     'facebook/sam-vit-large',
    #     'facebook/sam-vit-huge',
    # ],
    
    'speecht5': {
        # Text-to-audio/Text-to-speech
        'text-to-audio': [
            'microsoft/speecht5_tts',
        ],
    },
    'squeezebert': {
        # Feature extraction
        'feature-extraction': [
            'squeezebert/squeezebert-uncased',
            'squeezebert/squeezebert-mnli',
        ],
    },
    'swin': {
        # Image classification
        'image-classification': [
            'microsoft/swin-tiny-patch4-window7-224',
            'microsoft/swin-base-patch4-window7-224',
            'microsoft/swin-large-patch4-window12-384-in22k',
            'microsoft/swin-base-patch4-window7-224-in22k',
            'microsoft/swin-base-patch4-window12-384-in22k',
            'microsoft/swin-base-patch4-window12-384',
            'microsoft/swin-large-patch4-window7-224',
            'microsoft/swin-small-patch4-window7-224',
            'microsoft/swin-large-patch4-window7-224-in22k',
            'microsoft/swin-large-patch4-window12-384',
        ],
    },
    'swin2sr': {
        # Image-to-image (Super-resolution)
        'image-to-image': [
            'caidas/swin2SR-classical-sr-x2-64',
            'caidas/swin2SR-realworld-sr-x4-64-bsrgan-psnr',
            'caidas/swin2SR-classical-sr-x4-64',
            'caidas/swin2SR-compressed-sr-x4-48',
            'caidas/swin2SR-lightweight-x2-64',
        ],

        # Feature extraction
        'feature-extraction': [
            'hf-tiny-model-private/tiny-random-Swin2SRModel',
        ],
    },
    't5': {
        # Translation/Summarization
        ('translation', 'summarization'): [
            't5-small',
            't5-base',
            'google/t5-v1_1-small',
            'google/t5-v1_1-base',
            'google/flan-t5-small',
            'google/flan-t5-base',
        ],

        # Text-to-text
        'text2text-generation': [
            'MBZUAI/LaMini-Flan-T5-77M',
            'MBZUAI/LaMini-Flan-T5-248M',
            'MBZUAI/LaMini-Flan-T5-783M',
            'MBZUAI/LaMini-T5-61M',
            'MBZUAI/LaMini-T5-223M',
            'MBZUAI/LaMini-T5-738M',
        ],

        # Feature extraction
        'feature-extraction': [
            'sentence-transformers/sentence-t5-large',
            'hkunlp/instructor-base',
            'hkunlp/instructor-large',
        ],
    },
    'trocr': {  # NOTE: also a `vision-encoder-decoder`
        # Text-to-image
        'text-to-image': [
            'microsoft/trocr-small-printed',
            'microsoft/trocr-base-printed',
            'microsoft/trocr-small-handwritten',
            'microsoft/trocr-base-handwritten',
        ]
    },
    'vision-encoder-decoder': {
        # Image-to-text
        'image-to-text': [
            'nlpconnect/vit-gpt2-image-captioning',
        ],
    },
    'vit': {
        # Feature extraction
        'feature-extraction': [
            'google/vit-base-patch16-224-in21k',
            'facebook/dino-vitb16',
            'facebook/dino-vits8',
            'facebook/dino-vitb8',
            'facebook/dino-vits16',
        ],
        # Image classification
        'image-classification': [
            'google/vit-base-patch16-224',
        ],
    },
    'wav2vec2': {
        # Feature extraction # NOTE: requires --task feature-extraction
        'feature-extraction': [
            'facebook/mms-300m',
            'facebook/mms-1b',
        ],

        # Audio classification
        'audio-classification': [
            'alefiury/wav2vec2-large-xlsr-53-gender-recognition-librispeech',
            'superb/wav2vec2-base-superb-ks',
            'facebook/mms-lid-126',
            'facebook/mms-lid-256',
            'facebook/mms-lid-512',
            'facebook/mms-lid-1024',
            'facebook/mms-lid-2048',
            'facebook/mms-lid-4017',
        ],

        # Automatic speech recognition
        'automatic-speech-recognition': [
            'jonatasgrosman/wav2vec2-large-xlsr-53-english',
            'facebook/wav2vec2-base-960h',
            'facebook/mms-1b-l1107',
            'facebook/mms-1b-all',
            'facebook/mms-1b-fl102',
        ],
    },
    'wavlm': {
        # Feature extraction
        'feature-extraction': [
            'microsoft/wavlm-base',
            'microsoft/wavlm-base-plus',
            'microsoft/wavlm-large',
        ],
    },
    'whisper': {
        # Automatic speech recognition
        'automatic-speech-recognition': [
            'openai/whisper-tiny',
            'openai/whisper-tiny.en',
            'openai/whisper-base',
            'openai/whisper-base.en',
            'openai/whisper-small',
            'openai/whisper-small.en',
            'openai/whisper-medium',
            'openai/whisper-medium.en',
            'openai/whisper-large',
            'openai/whisper-large-v2',
            'NbAiLab/nb-whisper-tiny-beta',
            'NbAiLab/nb-whisper-base-beta',
            'NbAiLab/nb-whisper-small-beta',
            'NbAiLab/nb-whisper-medium-beta',
            'NbAiLab/nb-whisper-large-beta',
        ]
    },
    'xlm': {
        # Masked language modelling
        'fill-mask': [
            'xlm-clm-ende-1024',
            'xlm-mlm-ende-1024',
            'xlm-clm-enfr-1024',
            'xlm-mlm-enfr-1024',
            'xlm-mlm-17-1280',
            'xlm-mlm-100-1280',
            'xlm-mlm-en-2048',
            'xlm-mlm-enro-1024',
            'xlm-mlm-tlm-xnli15-1024',
            'xlm-mlm-xnli15-1024',
        ],
    },
    'xlm-roberta': {
        # Masked language modelling
        'fill-mask': [
            'xlm-roberta-base'
        ],
    },
    'yolos': {
        # Object detection
        'object-detection': [
            # Object detection
            'hustvl/yolos-tiny',
            'hustvl/yolos-small',
            'hustvl/yolos-base',
            'hustvl/yolos-small-dwr',
            'hustvl/yolos-small-300',
        ],
    },
}


def main():
    for model_type, tasks in SUPPORTED_MODELS.items():
        for task, model_ids in tasks.items():
            print(f'# {model_type:=^80}')
            for model_id in model_ids:
                print(
                    f'python -m scripts.convert --quantize --model_id {model_id}')
            print()


if __name__ == '__main__':
    main()<|MERGE_RESOLUTION|>--- conflicted
+++ resolved
@@ -3,18 +3,7 @@
 
 SUPPORTED_MODELS = {
     # NOTE: keys of `SUPPORTED_MODELS` are subsets of https://github.com/huggingface/optimum/blob/7f8e606689365931300ef5e6d3b20cb88771cb08/optimum/exporters/tasks.py#L281-L965
-<<<<<<< HEAD
     'albert': {
-=======
-    'audio-spectrogram-transformer': [
-        'MIT/ast-finetuned-audioset-10-10-0.4593',
-        'MIT/ast-finetuned-audioset-16-16-0.442',
-        'MIT/ast-finetuned-speech-commands-v2',
-        'mtg-upf/discogs-maest-30s-pw-73e-ts',
-    ],
-    
-    'albert': [
->>>>>>> 57487744
         # Masked language modelling
         'fill-mask': [
             'albert-base-v2',
@@ -26,6 +15,15 @@
             'sentence-transformers/paraphrase-albert-small-v2',
             'sentence-transformers/paraphrase-albert-base-v2',
         ],
+    },
+    'audio-spectrogram-transformer': {
+        # Audio classification
+        'audio-classification': {
+            'MIT/ast-finetuned-audioset-10-10-0.4593',
+            'MIT/ast-finetuned-audioset-16-16-0.442',
+            'MIT/ast-finetuned-speech-commands-v2',
+            'mtg-upf/discogs-maest-30s-pw-73e-ts',
+        }
     },
     'bart': {
         # Summarization
@@ -170,7 +168,6 @@
         ],
 
         # Masked language modelling
-<<<<<<< HEAD
         'fill-mask': [
             'camembert-base',
             'airesearch/wangchanberta-base-att-spm-uncased',
@@ -179,21 +176,6 @@
 
     'clip': {
         # Zero-shot image classification (and feature extraction)
-=======
-        'camembert-base',
-        'airesearch/wangchanberta-base-att-spm-uncased',
-    ],
-    'clap': [
-        # Zero-shot audio classification and feature extraction
-        # (with and without `--split_modalities`)
-        'laion/clap-htsat-unfused',
-        # TODO add 'laion/clap-htsat-fused',
-
-        'Xenova/tiny-random-ClapModel',
-    ],
-    'clip': [
-        # Zero-shot image classification and feature extraction
->>>>>>> 57487744
         # (with and without `--split_modalities`)
         'zero-shot-image-classification': [
             'openai/clip-vit-base-patch16',
@@ -202,62 +184,69 @@
             'openai/clip-vit-large-patch14-336',
         ]
     },
+    'clap': {
+        # Zero-shot audio classification and feature extraction
+        # (with and without `--split_modalities`)
+        'zero-shot-audio-classification': {
+            'laion/clap-htsat-unfused',
+            # TODO add 'laion/clap-htsat-fused',
+            'laion/larger_clap_general',
+            'laion/larger_clap_music_and_speech',
+            # 'Xenova/tiny-random-ClapModel',
+        }
+    },
     'codegen': {
         # Text generation
-<<<<<<< HEAD
         'text-generation': [
             'Salesforce/codegen-350M-mono',
             'Salesforce/codegen-350M-multi',
             'Salesforce/codegen-350M-nl',
         ],
     },
+    'convnext': {
+        # Image classification
+        'image-classification': [
+            'facebook/convnext-tiny-224',
+            'facebook/convnext-small-224',
+            'facebook/convnext-base-224',
+            'facebook/convnext-base-224-22k',
+            'facebook/convnext-base-224-22k-1k',
+            'facebook/convnext-base-384',
+            'facebook/convnext-base-384-22k-1k',
+            'facebook/convnext-large-224',
+            'facebook/convnext-large-224-22k',
+            'facebook/convnext-large-224-22k-1k',
+            'facebook/convnext-large-384',
+            'facebook/convnext-large-384-22k-1k',
+            'facebook/convnext-xlarge-224-22k',
+            'facebook/convnext-xlarge-224-22k-1k',
+            'facebook/convnext-xlarge-384-22k-1k',
+        ],
+    },
+    'convnextv2': {
+        # Image classification
+        'image-classification': [
+            'facebook/convnextv2-atto-1k-224',
+            'facebook/convnextv2-femto-1k-224',
+            'facebook/convnextv2-pico-1k-224',
+            'facebook/convnextv2-tiny-1k-224',
+            'facebook/convnextv2-tiny-22k-384',
+            'facebook/convnextv2-tiny-22k-224',
+            'facebook/convnextv2-nano-1k-224',
+            'facebook/convnextv2-nano-22k-384',
+            'facebook/convnextv2-base-22k-224',
+            'facebook/convnextv2-base-1k-224',
+            'facebook/convnextv2-base-22k-384',
+            'facebook/convnextv2-large-22k-224',
+            'facebook/convnextv2-large-1k-224',
+            'facebook/convnextv2-large-22k-384',
+            # 'facebook/convnextv2-huge-22k-512',
+            # 'facebook/convnextv2-huge-1k-224',
+            # 'facebook/convnextv2-huge-22k-384',
+            # 'facebook/convnextv2-nano-22k-224',
+        ],
+    },
     'deberta': {
-=======
-        'Salesforce/codegen-350M-mono',
-        'Salesforce/codegen-350M-multi',
-        'Salesforce/codegen-350M-nl',
-    ],
-    'convnext':[
-        # Image classification
-        'facebook/convnext-tiny-224',
-        'facebook/convnext-small-224',
-        'facebook/convnext-base-224',
-        'facebook/convnext-base-224-22k',
-        'facebook/convnext-base-224-22k-1k',
-        'facebook/convnext-base-384',
-        'facebook/convnext-base-384-22k-1k',
-        'facebook/convnext-large-224',
-        'facebook/convnext-large-224-22k',
-        'facebook/convnext-large-224-22k-1k',
-        'facebook/convnext-large-384',
-        'facebook/convnext-large-384-22k-1k',
-        'facebook/convnext-xlarge-224-22k',
-        'facebook/convnext-xlarge-224-22k-1k',
-        'facebook/convnext-xlarge-384-22k-1k',
-    ],
-    'convnextv2':[
-        # Image classification
-        'facebook/convnextv2-atto-1k-224',
-        'facebook/convnextv2-femto-1k-224',
-        'facebook/convnextv2-pico-1k-224',
-        'facebook/convnextv2-tiny-1k-224',
-        'facebook/convnextv2-tiny-22k-384',
-        'facebook/convnextv2-tiny-22k-224',
-        'facebook/convnextv2-nano-1k-224',
-        'facebook/convnextv2-nano-22k-384',
-        'facebook/convnextv2-base-22k-224',
-        'facebook/convnextv2-base-1k-224',
-        'facebook/convnextv2-base-22k-384',
-        'facebook/convnextv2-large-22k-224',
-        'facebook/convnextv2-large-1k-224',
-        'facebook/convnextv2-large-22k-384',
-        # 'facebook/convnextv2-huge-22k-512',
-        # 'facebook/convnextv2-huge-1k-224',
-        # 'facebook/convnextv2-huge-22k-384',
-        # 'facebook/convnextv2-nano-22k-224',
-    ],
-    'deberta': [
->>>>>>> 57487744
         # Zero-shot classification
         'zero-shot-classification': [
             'cross-encoder/nli-deberta-base',
@@ -339,7 +328,7 @@
             'distilbert-base-cased',
         ],
     },
-    'donut': { # NOTE: also a `vision-encoder-decoder`
+    'donut': {  # NOTE: also a `vision-encoder-decoder`
         # Image-to-text
         'image-to-text': [
             'naver-clova-ix/donut-base-finetuned-cord-v2',
@@ -347,11 +336,17 @@
         ],
 
         # Document Question Answering
-<<<<<<< HEAD
         'document-question-answering': [
             'naver-clova-ix/donut-base-finetuned-docvqa',
         ],
     },
+    'dpt': {
+        # Depth estimation
+        'depth-estimation': [
+            'Intel/dpt-hybrid-midas',
+            'Intel/dpt-large',
+        ],
+    },
     'falcon': {
         # Text generation
         'text-generation': [
@@ -359,27 +354,14 @@
             'fxmarty/really-tiny-falcon-testing',
         ]
     },
+    'glpn': {
+        # Depth estimation
+        'depth-estimation': [
+            'vinvino02/glpn-kitti',
+            'vinvino02/glpn-nyu',
+        ],
+    },
     'gpt_neo': {
-=======
-        'naver-clova-ix/donut-base-finetuned-docvqa',
-    ],
-    'dpt': [
-        # Depth estimation
-        'Intel/dpt-hybrid-midas',
-        'Intel/dpt-large',
-    ],
-    'falcon': [
-        # Text generation
-        'Rocketknight1/tiny-random-falcon-7b',
-        'fxmarty/really-tiny-falcon-testing',
-    ],
-    'glpn': [
-        # Depth estimation
-        'vinvino02/glpn-kitti',
-        'vinvino02/glpn-nyu',
-    ],
-    'gpt_neo': [
->>>>>>> 57487744
         # Text generation
         'text-generation': [
             'EleutherAI/gpt-neo-125M',
@@ -533,7 +515,6 @@
     },
     'mpnet': {
         # Feature extraction
-<<<<<<< HEAD
         'feature-extraction': [
             'sentence-transformers/all-mpnet-base-v2',
             'sentence-transformers/nli-mpnet-base-v2',
@@ -550,6 +531,13 @@
             'google/mt5-base',
         ],
     },
+    'nougat': {
+        # Image-to-text
+        'image-to-text': [
+            'facebook/nougat-small',
+            'facebook/nougat-base',
+        ],
+    },
     'opt': {
         # Text generation
         'text-generation': [
@@ -560,40 +548,16 @@
             'PygmalionAI/pygmalion-350m',
         ]
     },
-    'resnet': {
-=======
-        'sentence-transformers/all-mpnet-base-v2',
-        'sentence-transformers/nli-mpnet-base-v2',
-        'sentence-transformers/paraphrase-mpnet-base-v2',
-        'sentence-transformers/paraphrase-multilingual-mpnet-base-v2',
-        'sentence-transformers/multi-qa-mpnet-base-cos-v1',
-        'sentence-transformers/multi-qa-mpnet-base-dot-v1',
-    ],
-    'mt5': [
-        'google/mt5-small',
-        'google/mt5-base',
-    ],
-    'nougat': [
-        # Image-to-text
-        'facebook/nougat-small',
-        'facebook/nougat-base',
-    ],
-    'opt': [
-        # Text generation
-        'facebook/opt-125m',
-        'facebook/opt-350m',
-        # (TODO conversational)
-        'PygmalionAI/pygmalion-350m',
-    ],
-    'owlvit': [
+    'owlvit': {
         # Object detection (Zero-shot object detection)
         # NOTE: Exported with --batch_size 1
-        'google/owlvit-base-patch32',
-        'google/owlvit-base-patch16',
-        'google/owlvit-large-patch14',
-    ],
-    'resnet': [
->>>>>>> 57487744
+        'zero-shot-object-detection': [
+            'google/owlvit-base-patch32',
+            'google/owlvit-base-patch16',
+            'google/owlvit-large-patch14',
+        ],
+    },
+    'resnet': {
         # Image classification
         'image-classification': [
             'microsoft/resnet-18',
@@ -632,7 +596,7 @@
     #     'facebook/sam-vit-large',
     #     'facebook/sam-vit-huge',
     # ],
-    
+
     'speecht5': {
         # Text-to-audio/Text-to-speech
         'text-to-audio': [
