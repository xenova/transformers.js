--- conflicted
+++ resolved
@@ -389,12 +389,9 @@
         output=output_model_folder,
         task=conv_args.task,
         do_validation=not conv_args.skip_validation,
-<<<<<<< HEAD
         _variant=conv_args.variant,
-=======
         library_name='transformers',
         **core_export_kwargs,
->>>>>>> 4cab8ece
     )
 
     # Handle special cases
